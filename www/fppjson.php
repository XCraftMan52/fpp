--- conflicted
+++ resolved
@@ -468,11 +468,7 @@
 			}
 	 }
 
-<<<<<<< HEAD
-		if (!(($elem['IP'] == "192.168.7.2") && ($elem['Platform'] == "BeagleBone Black")))
-=======
 		if (!((($elem['IP'] == "192.168.7.2") || ($elem['IP'] == "192.168.6.2")) && ($elem['Platform'] == "BeagleBone Black")))
->>>>>>> baca8141
 		{
 			$result[] = $elem;
 		}
