<!DOCTYPE html>
<html>
<head>
<?php
require_once('config.php');
require_once('common.php');
include 'playlistEntryTypes.php';
include 'common/menuHead.inc';
?>
<script type="text/javascript" src="/jquery/jquery.tablesorter/jquery.tablesorter.js"></script>
<script type="text/javascript" src="/jquery/jquery.tablesorter/jquery.tablesorter.widgets.js"></script>
<script type="text/javascript" src="/jquery/jquery.tablesorter/parsers/parser-network.js"></script>

<link rel="stylesheet" href="/jquery/jquery.tablesorter/css/theme.blue.css">

<script>
    PlayEntrySelected = 0;
    PlaySectionSelected = '';

    $(function() {
        $('.playlistEntriesBody').on('mousedown', 'tr', function(event,ui){
            $('#tblPlaylistDetails tbody tr').removeClass('playlistSelectedEntry');
            $(this).addClass('playlistSelectedEntry');
            PlayEntrySelected = parseInt($(this).attr('id').substr(11)) - 1;
            PlaySectionSelected = $(this).parent().attr('id').substr(11);
        });

//        $('#playlistDetailsContents').resizable({
//            "handles": "s"
//        });

        $('#syncStatsTable').tablesorter({
            headers: {
                1: { sorter: 'ipAddress' }
            },
            widthFixed: false,
            theme: 'blue',
            widgets: ['zebra', 'filter', 'staticRow'],
            widgetOptions: {
                filter_hideFilters : true
            }
        });
    });

</script>

<title><? echo $pageTitle; ?></title>

	<script>
        function PageSetup() {
			//Store frequently elements in variables
			var slider  = $('#slider');
            var rslider  = $('#remoteVolumeSlider');
			//Call the Slider
			// slider.slider({
			// 	//Config
			// 	range: "min",
			// 	min: 1,
			// 	//value: 35,
			// });
			rslider.slider({
				//Config
				range: "min",
				min: 1,
				//value: 35,
			});


			// slider.slider({
			// 	stop: function( event, ui ) {
			// 		var value = slider.slider('value');

			// 		SetSpeakerIndicator(value);
			// 		$('#volume').html(value);
            //         $('#remoteVolume').html(value);
			// 		SetVolume(value);
			// 	}
            // });
            slider.on('change',function(e){
                var value = slider.val();

                SetSpeakerIndicator(value);
                $('#volume').html(value);
                $('#remoteVolume').html(value);
                SetVolume(value);
            })
            rslider.slider({
              stop: function( event, ui ) {
                  var value = rslider.slider('value');

                  SetSpeakerIndicator(value);
                  $('#volume').html(value);
                  $('#remoteVolume').html(value);
                  SetVolume(value);
              }
            });
            $(document).tooltip({
                content: function() {
                    $('.ui-tooltip').hide();
                    var id = $(this).attr('id');
                    if (typeof id != 'undefined') {
                        id = id.replace('_img', '_tip');
                        return $('#' + id).html();
                    } else {
                        return '';
                    }
                },
                hide: { delay: 1000 }
            });

		};

	function SetSpeakerIndicator(value) {
		var speaker = $('#speaker');
        var remoteSpeaker = $('#remoteSpeaker');

		if(value <= 5)
		{
			speaker.css('background-position', '0 0');
            remoteSpeaker.css('background-position', '0 0');
		}
		else if (value <= 25)
		{
			speaker.css('background-position', '0 -25px');
            remoteSpeaker.css('background-position', '0 -25px');
		}
		else if (value <= 75)
		{
			speaker.css('background-position', '0 -50px');
            remoteSpeaker.css('background-position', '0 -50px');
		}
		else
		{
			speaker.css('background-position', '0 -75px');
            remoteSpeaker.css('background-position', '0 -75px');
		};
	}

	function IncrementVolume()
	{
		var volume = parseInt($('#volume').html());
		volume += 1;
		if (volume > 100)
			volume = 100;
		$('#volume').html(volume);
        $('#remoteVolume').html(volume);
		$('#slider').slider('value', volume);
        $('#remoteVolumeSlider').slider('value', volume);
		SetSpeakerIndicator(volume);
		SetVolume(volume);
	}

	function DecrementVolume()
	{
		var volume = parseInt($('#volume').html());
		volume -= 1;
		if (volume < 0)
			volume = 0;
		$('#volume').html(volume);
        $('#remoteVolume').html(volume);
		$('#slider').slider('value', volume);
        $('#remoteVolumeSlider').slider('value', volume);
		SetSpeakerIndicator(volume);
		SetVolume(volume);
	}

    function PreviousPlaylistEntry()
    {
        var url = 'api/command/Prev Playlist Item';
        $.get(url)
            .done(function() {})
            .fail(function() {});
    }
    function NextPlaylistEntry()
    {
        var url = 'api/command/Next Playlist Item';
        $.get(url)
            .done(function() {})
            .fail(function() {});
    }

	</script>


</head>
<body onLoad="PageSetup();GetFPPDmode();PopulatePlaylists(true);GetFPPStatus();bindVisibilityListener();GetVolume();">
<div id="bodyWrapper">
<?php
	include 'menu.inc';
  ?>


<div class="mainContainer container">
<h1 class="title">Status</h1>
<?php
    if (isset($settings["LastBlock"]) && $settings["LastBlock"] > 1000000 && $settings["LastBlock"] < 7400000) {
    ?>
<div id='upgradeFlag' style='background-color:red'>SD card has unused space.  Go to <a href="settings.php?tab=Storage">Storage Settings</a> to expand the file system or create a new storage partition.</div>
<?php
    }
?>
    <div id="programControl" class="settings">
        <fieldset>
            
            <!-- Main FPP Mode/status/time header w/ sensor info -->
            <div id='daemonControl' class='statusDiv'>
                <div class='statusBoxLeft'>
                    <div class='statusTable'>
                        <div>
                            <div class="labelHeading labelHeadingFPPDMode">FPPD Mode:</div>
                            <div>
                                <select id="selFPPDmode" onChange="SetFPPDmode();">
                                    <option id="optFPPDmode_Player" value="2">Player (Standalone)</option>
                                    <option id="optFPPDmode_Master" value="6">Player (Master)</option>
                                    <option id="optFPPDmode_Remote" value="8">Player (Remote)</option>
                                    <option id="optFPPDmode_Bridge" value="1">Bridge</option>
                                </select>
                                <input type="button" id="btnDaemonControl" class ="buttons" value="" onClick="ControlFPPD();">
                                </div>
                        </div>
                        <div>
                            <div class="labelHeading">FPPD Status:</div>
                            <div id = "daemonStatus" class="labelValue"></div>
                        </div>
                        <div>
                            <div class="labelHeading">FPP Time:</div>
                            <div id="fppTime" class="labelValue"></div>
                        </div>
                        <div id="mqttRow">
                            <div class="labelHeading">MQTT:</div>
                            <div id="mqttStatus" class="labelValue"></div>
                        </div>
                        <div id="warningsRow"><div colspan="4" id="warningsTd"><div id="warningsDiv"></div></div>
                        </div>
                    </div>
                </div>
                <div class='statusBoxRight'>
                    <div id="sensorData">
                    </div>
                </div>
                <div class='clear'></div>
             
            </div>

            <!-- Bridge Mode stats -->
            <div id="bridgeModeInfo">
                <H3>E1.31/DDP/ArtNet Packets and Bytes Received</H3>
                <table style='width: 100%' class='statusTable'>
                    <tr>
                        <td align='left'>
                            <input type='button' onClick='GetUniverseBytesReceived();' value='Update'>
                        </td>
                        <td align='right'>
    <? PrintSettingCheckbox("E1.31 Live Update", "e131statsLiveUpdate", 0, 0, "1", "0"); ?> Live Update Stats
                        </td>
                    </tr>
                </table>
                <hr>
                <div id="bridgeStatistics1"></div>
                <div id="bridgeStatistics2"></div>
                <div class="clear"></div>
            </div>

            <!-- Remote Mode info -->
            <div id="remoteModeInfo" class='statusDiv'>
                <table class='statusTable'>
                    <tr><th>Master System:</th>
                        <td id='syncMaster'></td></tr>
                    <tr><th>Remote Status:</th>
                        <td id='txtRemoteStatus'></td></tr>
                    <tr><th>Sequence Filename:</th>
                        <td id='txtRemoteSeqFilename'></td></tr>
                    <tr><th>Media Filename:</th>
                        <td id='txtRemoteMediaFilename'></td></tr>
                    <tr>
                        <th>Volume [<span id='remoteVolume' class='volume'></span>]:</th>
                        <td>
                            <input type="button" class='volumeButton' value="-" onClick="DecrementVolume();">
                            <span id="remoteVolumeSlider"></span> <!-- the Slider -->
                            <input type="button" class='volumeButton' value="+" onClick="IncrementVolume();">
                            <span id='remoteSpeaker'></span> <!-- Volume -->
                        </td>
                    </tr>
                </table>
                <hr>

                <span class='title'>MultiSync Packet Counts</span><br>
                <table style='width: 100%' class='statusTable'>
                    <tr>
                        <td align='left'>
                            <input type='button' onClick='GetMultiSyncStats();' value='Update' class='buttons'>
                            <input type='button' onClick='ResetMultiSyncStats();' value='Reset' class='buttons'>
                        </td>
                        <td align='right'>
    <? PrintSettingCheckbox("MultiSync Stats Live Update", "syncStatsLiveUpdate", 0, 0, "1", "0"); ?> Live Update Stats
                        </td>
                    </tr>
                </table>
<<<<<<< HEAD
                <div class='fppTableWrapper'>
                    <div class='fppTableContents'>
                        <table id='syncStatsTable'>
                            <thead>
                                <tr><th rowspan=2>Host</th>
                                    <th rowspan=2>Last Received</th>
                                    <th colspan=4 class="sorter-false">Sequence Sync</th>
                                    <th colspan=4 class="sorter-false">Media Sync</th>
                                    <th rowspan=2>Blank<br>Data</th>
                                    <th rowspan=2>Ping</th>
                                    <th rowspan=2>Plugin</th>
                                    <th rowspan=2>FPP<br>Command</th>
                                    <th rowspan=2>Event</th>
                                    <th rowspan=2>Errors</th>
                                    </tr>
                                <tr><th>Open</th>
                                    <th>Start</th>
                                    <th>Stop</th>
                                    <th>Sync</th>
                                    <th>Open</th>
                                    <th>Start</th>
                                    <th>Stop</th>
                                    <th>Sync</th>
                                    </tr>
                            </thead>
                            <tbody id='syncStats'>
                            </tbody>
                        </table>
                    </div>
=======
            </div>
            <div class='statusBoxRight'>
                <div id="sensorData">
                </div>
            </div>
            <div class='clear'></div>
            <hr>
        </div>

        <!-- Bridge Mode stats -->
        <div id="bridgeModeInfo">
            <H3>E1.31/DDP/ArtNet Packets and Bytes Received</H3>
            <table style='width: 100%' class='statusTable'>
                <tr>
                    <td align='left'>
                        <input type='button' onClick='GetUniverseBytesReceived();' value='Update'>
                    </td>
                    <td align='right'>
<? PrintSettingCheckbox("E1.31 Live Update", "e131statsLiveUpdate", 0, 0, "1", "0"); ?> Live Update Stats
                    </td>
                </tr>
            </table>
            <hr>
            <div id="bridgeStatistics1"></div>
            <div id="bridgeStatistics2"></div>
            <div class="clear"></div>
        </div>

        <!-- Remote Mode info -->
        <div id="remoteModeInfo" class='statusDiv'>
            <table class='statusTable'>
                <tr><th>Master System:</th>
                    <td id='syncMaster'></td></tr>
                <tr><th>Remote Status:</th>
                    <td id='txtRemoteStatus'></td></tr>
                <tr><th>Sequence Filename:</th>
                    <td id='txtRemoteSeqFilename'></td></tr>
                <tr><th>Media Filename:</th>
                    <td id='txtRemoteMediaFilename'></td></tr>
                <tr>
                    <th>Volume [<span id='remoteVolume' class='volume'></span>]:</th>
                    <td>
                        <input type="button" class='volumeButton' value="-" onClick="DecrementVolume();">
                        <span id="remoteVolumeSlider"></span> <!-- the Slider -->
                        <input type="button" class='volumeButton' value="+" onClick="IncrementVolume();">
                        <span id='remoteSpeaker'></span> <!-- Volume -->
                    </td>
                </tr>
            </table>
            <hr>

            <span class='title'>MultiSync Packet Counts</span><br>
            <table style='width: 100%' class='statusTable'>
                <tr>
                    <td align='left'>
                        <input type='button' onClick='GetMultiSyncStats();' value='Update' class='buttons'>
                        <input type='button' onClick='ResetMultiSyncStats();' value='Reset' class='buttons'>
                    </td>
                    <td align='right'>
<? PrintSettingCheckbox("MultiSync Stats Live Update", "syncStatsLiveUpdate", 0, 0, "1", "0"); ?> Live Update Stats
                    </td>
                </tr>
            </table>
            <div class='fppTableWrapper'>
                <div class='fppTableContents'>
                    <table id='syncStatsTable'>
                        <thead>
                            <tr><th rowspan=2>Host</th>
                                <th rowspan=2>Last Received</th>
                                <th colspan=4 class="sorter-false">Sequence Sync</th>
                                <th colspan=4 class="sorter-false">Media Sync</th>
                                <th rowspan=2>Blank<br>Data</th>
                                <th rowspan=2>Ping</th>
                                <th rowspan=2>Plugin</th>
                                <th rowspan=2>FPP<br>Command</th>
                                <th rowspan=2>Errors</th>
                                </tr>
                            <tr><th>Open</th>
                                <th>Start</th>
                                <th>Stop</th>
                                <th>Sync</th>
                                <th>Open</th>
                                <th>Start</th>
                                <th>Stop</th>
                                <th>Sync</th>
                                </tr>
                        </thead>
                        <tbody id='syncStats'>
                        </tbody>
                    </table>
>>>>>>> a80d7fda
                </div>
            </div>

            <!-- Player/Master Mode Info -->
            <div id="playerModeInfo" class='statusDiv  card pageContent'>

                <div id="playerStatusTop">
                    <div class='statusBoxLeft'>
                        <div class='statusTable'>
                            <div class="row">
                                <div>Player Status:</div>
                                <div id="txtPlayerStatus" class="labelValue" style="text-align:left; width=80%"></div>
                            </div>
                            <div class="row playlistSelectRow">
         
                                <div class="playlistSelectCol"><select id="playlistSelect" name="playlistSelect" size="1" onClick="SelectPlaylistDetailsEntryRow();PopulatePlaylistDetailsEntries(true,'');" onChange="PopulatePlaylistDetailsEntries(true,'');"></select></div>
                                <div class="playlistRepeatCol"><span class="settingLabelHeading">Repeat:</span> <input type="checkbox" id="chkRepeat"></input></div>
                                
                            </div>
                            <div class="row">
                                <div id="playerControls" style="margin-top:5px">
                                    <input id= "btnPlay" type="button"  class ="buttons"value="Play" onClick="StartPlaylistNow();">
                                    <input id= "btnPrev" type="button"  class ="buttons"value="Previous" onClick="PreviousPlaylistEntry();">
                                    <input id= "btnNext" type="button"  class ="buttons"value="Next" onClick="NextPlaylistEntry();">
                                    <input id= "btnStopGracefully" type="button"  class ="buttons" value="Stop Gracefully" onClick="StopGracefully();">
                                    <input id= "btnStopGracefullyAfterLoop" type="button"  class ="buttons" value="Stop After Loop" onClick="StopGracefullyAfterLoop();">
                                    <input id= "btnStopNow" type="button" class ="buttons" value="Stop Now" onClick="StopNow();">
                                </div>
                                <div class="row">
                                    <div><div class="labelHeading">Volume</div> <span id='volume' class='volume'></span></div>
                                    <div class="volumeControls">
                                        <input type="button" class='volumeButton buttons' value="-" onClick="DecrementVolume();">
                                        <input type="range" min="0" max="100" class="slider" id="slider">
                                        <input type="button" class='volumeButton buttons' value="+" onClick="IncrementVolume();">
                                        <span id='speaker'></span> <!-- Volume -->
                                    </div>
                                </div>
                            </div>


                        </table>

                    </div>
                    <hr>
                    <div class='statusBoxRight'>
                        <div id='playerTime' class='statusTable row'>
                            <div>
                                <div class="labelHeading">Elapsed:</div>
                                <div id="txtTimePlayed" class="labelValue"></div>
                            </div>
                            <div>
                                <div class="labelHeading">Remaining:</div>
                                <div id="txtTimeRemaining" class="labelValue"></div>
                            </div>
                            <div>
                                <div class="labelHeading">Randomize:</div>
                                <div id="txtRandomize" class="labelValue"></div>
                            </div>
                        </div>
                    </div>
                    <div class="clear"></div>
                </div>

                <div id="playerStatusBottom">
                <?
                include "playlistDetails.php";
                ?>


                <div id='deprecationWarning' style='display:none'><font color='red'><b>* - Playlist items marked with an asterisk have been deprecated and will be auto-upgraded the next time you edit the playlist.</b></font></div>
                </div>
                <table class="verbosePlaylistItemSetting">
                    <tr>
                        <td><? PrintSetting('verbosePlaylistItemDetails', 'VerbosePlaylistItemDetailsToggled'); ?></td>
                    </tr>
                </table>
                <hr>
                <div id='schedulerInfo'>
                    <div class='statusBoxLeft'>
                        <div class='statusTable'>
                            <div>
                                <div class="labelHeading">Scheduler Status:</div>
                                <div class="labelValue"><span id='schedulerStatus'></span>
                                    &nbsp;&nbsp;<input type='button' class='buttons wideButton' onClick='PreviewSchedule();' value='View Schedule'></div>
                            </div>
                            <div>
                                <div class="labelHeading">Next Playlist: </div>
                                <div id='nextPlaylist' class="labelValue"></div>
                            </div>
                        </div>
                    </div>
                    <div class='statusBoxRight'>
                        <table class='statusTable'>
                            <tr>
                                <th class='schedulerStartTime'>Started at:</th>
                                <td class='schedulerStartTime' id='schedulerStartTime'></td>
                            </tr>
                            <tr>
                                <th class='schedulerEndTime'><span id='schedulerStopType'></span> Stop at:</th>
                                <td class='schedulerEndTime' id='schedulerEndTime'></td>
                            </tr>
                            <tr>
                                <td class='schedulerEndTime schedulerExtend' colspan='2'>
                                    <input type='button' value='Extend' onClick='ExtendSchedulePopup();'>
                                    <input type='button' value='+5m' onClick='ExtendSchedule(5);'>
                                </td>
                            </tr>
                        </table>
                    </div>
     
                </div>
            </div>
            
        </fieldset>
    </div>
</div>
<?php	include 'common/footer.inc'; ?>
</div>
<div id='upgradePopup' title='FPP Upgrade' style="display: none">
    <textarea style='width: 99%; height: 97%;' disabled id='upgradeText'>
    </textarea>
    <input id='rebootFPPAfterUpgradeButton' type='button' class='buttons' value='Reboot' onClick='Reboot();' style='display: none;'>

</div>
</body>
</html><|MERGE_RESOLUTION|>--- conflicted
+++ resolved
@@ -296,37 +296,6 @@
                         </td>
                     </tr>
                 </table>
-<<<<<<< HEAD
-                <div class='fppTableWrapper'>
-                    <div class='fppTableContents'>
-                        <table id='syncStatsTable'>
-                            <thead>
-                                <tr><th rowspan=2>Host</th>
-                                    <th rowspan=2>Last Received</th>
-                                    <th colspan=4 class="sorter-false">Sequence Sync</th>
-                                    <th colspan=4 class="sorter-false">Media Sync</th>
-                                    <th rowspan=2>Blank<br>Data</th>
-                                    <th rowspan=2>Ping</th>
-                                    <th rowspan=2>Plugin</th>
-                                    <th rowspan=2>FPP<br>Command</th>
-                                    <th rowspan=2>Event</th>
-                                    <th rowspan=2>Errors</th>
-                                    </tr>
-                                <tr><th>Open</th>
-                                    <th>Start</th>
-                                    <th>Stop</th>
-                                    <th>Sync</th>
-                                    <th>Open</th>
-                                    <th>Start</th>
-                                    <th>Stop</th>
-                                    <th>Sync</th>
-                                    </tr>
-                            </thead>
-                            <tbody id='syncStats'>
-                            </tbody>
-                        </table>
-                    </div>
-=======
             </div>
             <div class='statusBoxRight'>
                 <div id="sensorData">
@@ -417,7 +386,6 @@
                         <tbody id='syncStats'>
                         </tbody>
                     </table>
->>>>>>> a80d7fda
                 </div>
             </div>
 
