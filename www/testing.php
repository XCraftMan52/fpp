--- conflicted
+++ resolved
@@ -682,12 +682,6 @@
 
 <div id="bodyWrapper">
   <?php include 'menu.inc'; ?>
-<<<<<<< HEAD
-  <div class="container">
-	  <h2 class="title">Display Testing</h2>
-	  <div class="pageContent">
-			<div id='channelTester'>
-=======
   <div id='channelTester'>
 		<br>
 		<div class='title'>Display Testing</div>
@@ -737,7 +731,6 @@
                             </td>
 						</tr>
 				</table>
->>>>>>> a6d0fb38
 				<br>
 				
 				<div id="tabs">
