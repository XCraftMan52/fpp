--- conflicted
+++ resolved
@@ -323,13 +323,10 @@
       <td><? PrintSettingCheckbox("Disable IP announcement during boot", "disableIPAnnouncement", 0, 0, "1", "0"); ?></td>
     </tr>
     <tr>
-<<<<<<< HEAD
-=======
       <td>UI Border Color:</td>
       <td><? PrintSettingSelect("UI Background Color", "backgroundColor", 0, 0, isset($settings['backgroundColor']) ? $settings['backgroundColor'] : "", $backgroundColors, "", "reloadPage"); ?></td>
     </tr>
     <tr>
->>>>>>> baca8141
       <td>External Storage Device:</td>
       <td><? PrintStorageDeviceSelect(); ?></td>
     </tr>
