--- conflicted
+++ resolved
@@ -825,18 +825,12 @@
 															"<td><input name=\"txtSize[" + i.toString() + "]\" id=\"txtSize[" + i.toString() + "]\" type=\"text\"  size=\"3\"/  maxlength=\"3\"value=\"" + size.toString() + "\"></td>" +
 															
 															"<td><select id=\"universeType[" + i.toString() + "]\" name=\"universeType[" + i.toString() + "]\" style=\"width:150px\">" +
-<<<<<<< HEAD
-															      "<option value=\"0\" " + multicastChecked + ">Multicast</option>" +
-															      "<option value=\"1\" " + unicastChecked + ">Unicast</option></select></td>" + 
-															"<td><input name=\"txtIP[" + i.toString() + "]\" id=\"txtIP[" + i.toString() + "]\" type=\"text\"/ value=\"" + unicastAddress + "\" size=\"15\" maxlength=\"15\"></td>" +
-=======
 															      "<option value=\"0\" " + typeMulticastE131 + ">E1.31 - Multicast</option>" +
 															      "<option value=\"1\" " + typeUnicastE131 + ">E1.31 - Unicast</option>" +
 															      "<option value=\"2\" " + typeBroadcastArtNet + ">ArtNet - Broadcast</option>" +
 															      "<option value=\"3\" " + typeUnicastArtNet + ">ArtNet - Unicast</option>" +
 																  "</select></td>" +
 															"<td><input name=\"txtIP[" + i.toString() + "]\" id=\"txtIP[" + i.toString() + "]\" type=\"text\"/ value=\"" + unicastAddress + "\" size=\"15\" maxlength=\"32\"></td>" +
->>>>>>> 79abb7a9
 															"<td><input type=button onClick='PingE131IP(" + i.toString() + ");' value='Ping'></td>" +
 															"</tr>";
 
