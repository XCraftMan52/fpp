--- conflicted
+++ resolved
@@ -3767,36 +3767,6 @@
     });
 }
 
-<<<<<<< HEAD
-function GetVolume()
-{
-    var xmlhttp=new XMLHttpRequest();
-		var url = "fppxml.php?command=getVolume";
-		xmlhttp.open("GET",url,true);
-		xmlhttp.setRequestHeader('Content-Type', 'text/xml');
-		xmlhttp.onreadystatechange = function () {
-			if (xmlhttp.readyState == 4 && xmlhttp.status==200) 
-			{
-					var xmlDoc=xmlhttp.responseXML; 
-					var Volume = parseInt(xmlDoc.getElementsByTagName('Volume')[0].childNodes[0].textContent);
-					if ((Volume < 0) || (Volume == "NaN"))
-					{
-						Volume = 75;
-						SetVolume(Volume);
-					}
-					$('#volume').html(Volume);
-                    $('#remoteVolume').html(Volume);
-					$('#slider').val( Volume);
-                    $('#remoteVolumeSlider').slider('value', Volume);
-					SetSpeakerIndicator(Volume);
-			}
-		};
-		xmlhttp.send();
-
-}
-
-=======
->>>>>>> ba3e37e0
 function AdjustFPPDModeFromStatus(mode) {
     var cur = $("#selFPPDmode").val();
     SetupUIForMode(mode);
