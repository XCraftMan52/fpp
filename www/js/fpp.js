
STATUS_IDLE = "0";
STATUS_PLAYING = "1";
STATUS_STOPPING_GRACEFULLY = "2";
STATUS_STOPPING_GRACEFULLY_AFTER_LOOP = "3";
STATUS_PAUSED = "5";


// Globals
gblCurrentPlaylistIndex = 0;
gblCurrentPlaylistEntryType = '';
gblCurrentPlaylistEntrySeq = '';
gblCurrentPlaylistEntrySong = '';
gblCurrentLoadedPlaylist  = '';
gblCurrentLoadedPlaylistCount = 0;
gblNavbarMenuVisible = 0;

var max_retries = 60;
var retry_poll_interval_arr = [];

var minimalUI = 0;

var statusTimeout = null;
var lastStatus = '';

/* On Page Ready Functions */
$(function() {
    $(document).on('click', '.navbar-toggler', ToggleMenu);

    if(('ontouchstart' in window) || (navigator.maxTouchPoints > 0) || (navigator.msMaxTouchPoints > 0)){
        $('body').addClass('has-touch');
    }
    var statusTableWidth=0;
    $('#daemonControl .statusTable .col-auto').each(function(){
        console.log($(this).outerWidth(true))
        statusTableWidth+=$(this).outerWidth(true)+100;
    });
    $('#daemonControl .statusTable').width(statusTableWidth);
    SetupToolTips();
});
(function ( $ ) {
    $.fn.fppDialog = function( options ) {
        if(options=='close'){
          this.each(function() {
              $(this).modal('hide');
          });
          return this;
        }
        if(options=='open'){
          this.each(function() {
              $(this).modal('show');
          });
          return this;
        }
        if(options=='enableClose'){
            this.each(function() {
                $(this).removeClass('no-close');
            });
            return this;
        }
        if(options=='moveToTop'){
          return this;
        }
        if(options=='option'){
          return this
        }
        var settings = $.extend({
            title:'',
            dialogClass:'',
            content:null,
            closeText:'<button type="button" class="close" data-dismiss="modal" aria-label="Close"><span aria-hidden="true">&times;</span></button>'
        }, options );

        this.each(function() {
            var $buttons='';
            var $title='';
            var self = this;
            var modalOptions ={}
            if(settings.dialogClass.split(' ').includes('no-close')){
                $.extend(modalOptions,{backdrop:'static'})
            }
            $(this).addClass(settings.dialogClass);
            if(!$(this).hasClass('has-title')){
                $(this).addClass('has-title');
                var title = settings.title;
                if(title!==''){
                    title='<h3 class="modal-title">'+settings.title+'</h3>'
                }
                $title=$('<div class="modal-header">'+title+'</div>');
            }

            if(settings.buttons){
              if(!$(this).hasClass('has-buttons')){
                $(this).addClass('has-buttons');
                $buttons=$('<div class="modal-footer"/>');
                $.each(settings.buttons,function(buttonKey,buttonProps){
                  var buttonText=buttonKey;
                  var handleClick = buttonProps;
                  if(typeof buttonProps ==='object'){
                    if(buttonProps.click){
                      handleClick=buttonProps.click;
                    }
                    if(buttonProps.text){
                      handleClick=buttonProps.text;
                    }
                  }
                  $newButton=$('<button class="buttons">'+buttonText+'</button>');
                  $newButton.on('click',function(){
                    handleClick.call(self);
                  })
                  $buttons.append($newButton);
                });
              }
            }

            if(!$(this).hasClass('modal')){
                var $dialogBody = $('<div class="modal-body"/>');
                $(this).wrapInner( $dialogBody );
                $(this).addClass('modal fade');
                $(this).prepend($title);
                $(this).append($buttons);
                if(settings.closeText){
                    if(!$(this).hasClass('has-closeText')){
                        $(this).addClass('has-closeText');
                        $title.append(settings.closeText);            
                    }
                }

                var $dialogInner = $('<div class="modal-dialog"/>');
                var $dialogContent = $('<div class="modal-content"/>');
                $(this).wrapInner($dialogInner.wrapInner($dialogContent))
            }

            if(options.open && typeof options.open==='function'){
                $(this).on('show.bs.modal', function(){
                    options.open.call(self);
                })
            }
            
            if(options.close && typeof options.close==='function'){
                $(this).on('hide.bs.modal', function(){
                    options.close.call(self);
                })
            }
            $(this).modal(modalOptions);
        });
        return this;
    };
}( jQuery ));

function PadLeft(string,pad,length) {
    return (new Array(length+1).join(pad)+string).slice(-length);
}

function SecondsToHuman(seconds) {
    var m = parseInt(seconds / 60);
    var s = parseInt(seconds % 60);
    var h = parseInt(seconds / 3600);
    if (h > 0) {
        m = m % 60;
        return PadLeft(h, '0', 2) + ':' + PadLeft(m, '0', 2) + ':' + PadLeft(s, '0', 2);
    }
    return PadLeft(m, '0', 2) + ':' + PadLeft(s, '0', 2);
}

function versionToNumber(version)
{
    // convert a version string like 2.7.1-2-dirty to "20701"
    if (version.charAt(0) == 'v') {
        version = version.substr(1);
    }
    if (version.indexOf("-") != -1) {
        version = version.substr(0, version.indexOf("-"));
    }
    var parts = version.split('.');
    
    while (parts.length < 3) {
        parts.push("0");
    }
    var number = 0;
    for (var x = 0; x < 3; x++) {
        var val = parseInt(parts[x]);
        if (val >= 9990) {
            return number * 10000 + 9999;
        } else if (val > 99) {
            val = 99;
        }
        number = number * 100 + val;
    }
    return number;
}

function RegexCheckData(regexStr, value, desc, hideValue = false) {
    var regex = new RegExp(regexStr);

    if (regex.test(value)) {
        return true;
    }

    if (hideValue)
        DialogError('Data Format Error', "ERROR: The new value does not match proper format: " + desc);
    else
        DialogError('Data Format Error', "ERROR: '" + value + "' does not match proper format: " + desc);
    return false;
}

// Compare two version numbers
function CompareFPPVersions(a, b) {
	// Turn any non-string version numbers into a string
	a = "" + a;
	b = "" + b;
    a = versionToNumber(a);
    b = versionToNumber(b);

	if (a > b) {
		return 1;
	} else if (a < b) {
		return -1;
	}

	return 0;
}

function InitializeTimeInputs(format = 'H:i:s') {
    $('.time').timepicker({
        'timeFormat': format,
        'typeaheadHighlight': false
    });
}

function InitializeDateInputs(format = 'yy-mm-dd') {
    $('.date').datepicker({
        'changeMonth': true,
        'changeYear': true,
        'dateFormat': format,
        'minDate': new Date(MINYEAR - 1, 1 - 1, 1),
        'maxDate': new Date(MAXYEAR, 12 - 1, 31),
        'showButtonPanel': true,
        'selectOtherMonths': true,
        'showOtherMonths': true,
        'yearRange': "" + MINYEAR +":" + MAXYEAR,
        'autoclose': true,
    });
}

function DeleteSelectedEntries(item) {
    $('#' + item).find('.selectedEntry').remove();
}

function AddTableRowFromTemplate(table) {
    $('#' + table).append($('#' + table).parent().parent().find('.fppTableRowTemplate').find('tr').parent().html());

    return $('#' + table + ' > tr').last();
}

function HandleTableRowMouseClick(event, row) {
    if ((event.target.nodeName == 'INPUT') ||
        (event.target.nodeName == 'TEXTAREA') ||
        (event.target.nodeName == 'SELECT'))
        return;

    event.preventDefault(); // prevent mouse move from highlighting text

    if (row.hasClass('selectedEntry')) {
        row.removeClass('selectedEntry');
    } else {
        if (event.shiftKey) {
            var na = row.nextAll().length;
            var nl = row.nextUntil('.selectedEntry').length;
            var pa = row.prevAll().length;
            var pl = row.prevUntil('.selectedEntry').length;

            if (pa == pl)
                pl = -1;

            if (na == nl)
                nl = -1;

            if ((pl >= 0) && (nl >= 0)) {
                if (nl > pl) {
                    row.prevUntil('.selectedEntry').addClass('selectedEntry');
                } else {
                    row.nextUntil('.selectedEntry').addClass('selectedEntry');
                }
            } else if (pl >= 0) {
                row.prevUntil('.selectedEntry').addClass('selectedEntry');
            } else if (nl >= 0) {
                row.nextUntil('.selectedEntry').addClass('selectedEntry');
            }
        } else {
            if (!event.ctrlKey) {
                row.parent().find('tr').removeClass('selectedEntry');
            }
        }

        row.addClass('selectedEntry');
    }
}

function StreamURL(url, id, doneCallback = '', errorCallback = '', reqType = 'GET', postData = null, postContentType = null, postProcessData = true) {
    var last_response_len = false;
    var outputArea = document.getElementById(id);
    var reAddLF = false;

    $.ajax(url, {
        type: reqType,
        contentType: postContentType,
        data: postData,
        processData: postProcessData,
        xhrFields: {
            onprogress: function(e)
            {
                var this_response, response = e.currentTarget.response;
                if(last_response_len === false)
                {
                    this_response = response;
                    last_response_len = response.length;
                }
                else
                {
                    this_response = response.substring(last_response_len);
                    last_response_len = response.length;
                }

                if (reAddLF) {
                    this_response = "\n" + this_response;
                    reAddLF = false;
                }

                if (this_response.endsWith("\n")) {
                    this_response = this_response.replace(/\n$/, "");
                    reAddLF = true;
                }

                if ((outputArea.nodeName == "DIV") ||
                    (outputArea.nodeName == "TD") ||
                    (outputArea.nodeName == "PRE") ||
                    (outputArea.nodeName == "SPAN")) {
                    if (outputArea.nodename != "PRE") {
                        this_response = this_response.replace(/(?:\r\n|\r|\n)/g, '<br>');
                    }

                    outputArea.innerHTML += this_response;
                } else {
                    outputArea.value += this_response;
                }

                outputArea.scrollTop = outputArea.scrollHeight;
                outputArea.parentElement.scrollTop = outputArea.parentElement.scrollHeight;
            }
        }
    }).done(function(data) {
        if (doneCallback != '') {
            window[doneCallback](id);
        }
    }).fail(function(data) {
        if (errorCallback != '') {
            window[errorCallback](id);
        }
    });
}

function Post(url, async, data, silent = false) {
    var result = {};

    $.ajax({
        url: url,
        type: 'POST',
        contentType: 'application/json',
        data: data,
        async: async,
        dataType: 'json',
        success: function(data) {
            result = data;
        },
        error: function() {
            if (!silent) {
                $.jGrowl('Error posting to ' + url,{themeState:'danger'});
            }
        }
    });

    return result;
}

function Get(url, async, silent = false) {
    var result = {};

    $.ajax({
        url: url,
        type: 'GET',
        async: async,
        dataType: 'json',
        success: function(data) {
            result = data;
        },
        error: function() {
            if (!silent)
                $.jGrowl('Error: Unable to get ' + url,{themeState:'danger'});
        }
    });

    return result;
}

function GetSync(url) {
    return Get(url, false);
}

function GetAsync(url) {
    return Get(url, true);
}

function SetElementValue(elem, val) {
    if (($(elem)[0].tagName == 'INPUT') ||
        ($(elem)[0].tagName == 'SELECT')) {
        $(elem).val(val);
    } else {
        $(elem).html(val);
    }
}

function GetItemCount(url, id, key = '') {
    $.ajax({
        url: url,
        type: 'GET',
        dataType: 'json',
        success: function(data) {
            if (key != '')
                SetElementValue($('#' + id), data[key].length);
            else
                SetElementValue($('#' + id), data.length);
        },
        error: function() {
            SetElementValue($('#' + id), 'Unknown');
        }
    });
}

function SetupToolTips(delay = 100) {
    $(document).tooltip({
        content: function() {
            $('.ui-tooltip').hide();
            var id = $(this).attr('id');
            if ((typeof id != "undefined") &&
                (id.endsWith('_img'))) {
                id = id.replace('_img', '_tip');
                return $('#' + id).html();
            }

            var title = $(this).attr('title');
            if (typeof title != "undefined") {
                return title;
            }

            return "";
        },
        hide: { delay: delay }
    });
}

function ShowTableWrapper(tableName) {
    if ($('#' + tableName).parent().parent().hasClass('fppTableWrapperAsTable'))
        $('#' + tableName).parent().parent().attr('style', 'display: table');
    else
        $('#' + tableName).parent().parent().show();
}

function HideTableWrapper(tableName) {
    $('#' + tableName).parent().parent().hide();
}

function ShowPlaylistDetails() {
	$('#playlistDetailsWrapper').show();
	$('#btnShowPlaylistDetails').hide();
	$('#btnHidePlaylistDetails').show();
}

function HidePlaylistDetails() {
	$('#playlistDetailsWrapper').hide();
	$('#btnShowPlaylistDetails').show();
	$('#btnHidePlaylistDetails').hide();
}

function PopulateLists() {
    DisableButtonClass('playlistEditButton');
	PlaylistTypeChanged();
    PopulatePlaylists(false);
}

function PlaylistEntryTypeToString(type)
{
    switch (type ) {
        case 'both':        return 'Seq+Med';
        case 'branch':      return 'Branch';
        case 'command':     return 'Command';
        case 'dynamic':     return 'Dynamic';
        case 'event':       return 'Event';
        case 'image':       return 'Image';
        case 'media':       return 'Media';
        case 'mqtt':        return 'MQTT';
        case 'pause':       return 'Pause';
        case 'playlist':    return 'Playlist';
        case 'plugin':      return 'Plugin';
        case 'remap':       return 'Remap';
        case 'script':      return 'Script';
        case 'sequence':    return 'Sequence';
        case 'url':         return 'URL';
        case 'volume':      return 'Volume';
    }
}

function psiDetailsBegin() {
    return "<div class='psiDetailsWrapper'><div class='psiDetails'>";
}

function psiDetailsArgBegin() {
    return "<div class='psiDetailsArg'>";
}

function psiDetailsHeader(text) {
    return "<div class='psiDetailsHeader'>" + text + ":</div>";
}

function psiDetailsData(name, value, units = '', hide = false) {
    var str = '';
    var style = "";

    if (hide)
        style = " style='display: none;'";

    if (units == '') {
        return "<div class='psiDetailsData field_" + name + "'" + style + ">" + value + "</div>";
    }

    return "<div class='psiDetailsData'><span class='field_" + name + "'" + style + ">" + value + "</span> " + units + "</div>";
}

function psiDetailsArgEnd() {
    return "</div>";
}

function psiDetailsLF() {
    return "<div class='psiDetailsLF'></div>";
}

function psiDetailsEnd() {
    return "</div></div>";
}

function psiDetailsForEntrySimpleBranch(entry, editMode) {
    var result = '';

    switch (entry.branchTest) {
        case 'Time':
            result += 'Time: ' + entry.startTime + ' < X < ' + entry.endTime;
            break;
        case 'Loop':
            result += 'Loop: Every ' + entry.iterationCount + ' iterations starting at ' + entry.iterationStart;
            break;
        case 'MQTT':
            result += 'MQTT: Topic: "' + entry.mqttTopic + '", Message: "' + entry.mqttMessage;
            break;
    }

    result += psiDetailsBranchDestination(entry);

    return result;
}

function psiDetailsForEntrySimple(entry, editMode) {
    var pet = playlistEntryTypes[entry.type];
    var result = "";
    var keys = Object.keys(pet.args);
    for (var i = 0; i < keys.length; i++) {
        var a = pet.args[keys[i]];

        if (((!a.hasOwnProperty('simpleUI')) ||
             (!a.simpleUI)) &&
            (a.name != 'args')) {
            continue;
        }

        if ((editMode) &&
            (a.hasOwnProperty('statusOnly')) &&
            (a.statusOnly == true)) {
            continue;
        }

        if ((!a.optional) ||
            ((entry.hasOwnProperty(a.name)) &&
             (entry[a.name] != ''))) {
            var partialResult = '';

            if (a.type == 'args') {
                if ((entry[a.name].length == 1) &&
                    ($.isNumeric(entry[a.name][0]))) {
                    partialResult += entry[a.name][0];
                } else {
                    for (var x = 0; x < entry[a.name].length; x++) {
                        if (partialResult != '')
                            partialResult += ' ';

                        partialResult += "\"" + entry[a.name][x] + "\"";
                    }
                }
            } else if (a.type == 'array') {
                var akeys = Object.keys(entry[a.name]);
                if ((akeys.length == 1) &&
                    ($.isNumeric(entry[a.name][akeys[0]]))) {
                    partialResult += entry[a.name][akeys[0]];
                } else {
                    for (var x = 0; x < akeys.length; x++) {
                        if (partialResult != '')
                            partialResult += ' ';

                        partialResult += "\"" + entry[a.name][akeys[x]] + "\"";
                    }
                }
            } else {
                if (a.hasOwnProperty('contents')) {
                    var ckeys = Object.keys(a.contents);
                    for (var x = 0; x < ckeys.length; x++) {
                        if (a.contents[ckeys[x]] == entry[a.name]) {
                            partialResult += ckeys[x];
                        }
                    }
                } else {
                    partialResult += entry[a.name];
                }

                if (a.hasOwnProperty('unit')) {
                    partialResult += " " + a.unit;
                }
            }

            if (partialResult != '') {
                if (result != '')
                    result += " <b>|</b> ";

                result += partialResult;
            }
        }
    }

    result += "<br>";

    return result;
}

function psiDetailsForEntry(entry, editMode) {
    var pet = playlistEntryTypes[entry.type];
    var result = "";

    result += psiDetailsBegin();

    var children = [];
    var childrenToShow = [];
    var divs = 0;
    var keys = Object.keys(pet.args);
    for (var i = 0; i < keys.length; i++) {
        var a = pet.args[keys[i]];

        if ((editMode) &&
            (a.hasOwnProperty('statusOnly')) &&
            (a.statusOnly == true)) {
            continue;
        }

        if ((children.includes(a.name)) &&
            (!childrenToShow.includes(a.name))) {
            continue;
        }

        if ((!a.optional) &&
            (!entry.hasOwnProperty(a.name))) {
            if (a.hasOwnProperty("default")) {
                entry[a.name] = a.default;
            } else {
                if (a.type == 'int')
                    entry[a.name] = 0;
                else if (a.type == 'bool')
                    entry[a.name] = false;
                else
                    entry[a.name] = "";
            }
        }

        if ((!a.optional) ||
            ((entry.hasOwnProperty(a.name)) &&
             (entry[a.name] != ''))) {
            if (typeof a['children'] === 'object') {
                var val = entry[a.name];
                var ckeys = Object.keys(a.children);
                for (var c = 0; c < ckeys.length; c++) {
                    for (var x = 0; x < a.children[ckeys[c]].length; x++) {
                        if (!children.includes(a.children[ckeys[c]][x]))
                            children.push(a.children[ckeys[c]][x]);

                        if (val == ckeys[c]) {
                            childrenToShow.push(a.children[ckeys[c]][x]);
                        }
                    }
                }
            }

            if (i > 0)
                result += psiDetailsLF();

            if (a.type == 'args') {
                for (var x = 0; x < entry[a.name].length; x++) {
                    if (x > 0)
                        result += psiDetailsLF();

                    result += psiDetailsArgBegin();
                    result += psiDetailsHeader('Arg #' + (x+1));
                    result += psiDetailsData(a.name + '_' + (x+1), entry[a.name][x]);
                    result += psiDetailsArgEnd();
                }
            } else if (a.type == 'array') {
                var keys = Object.keys(entry[a.name]);
                for (var x = 0; x < keys.length; x++) {
                    if (x > 0)
                        result += psiDetailsLF();

                    result += psiDetailsArgBegin();
                    result += psiDetailsHeader('Extra Data #' + (x+1));
                    result += psiDetailsData(a.name + '_' + (x+1), entry[a.name][x]);
                    result += psiDetailsArgEnd();
                }
            } else {
                var units = '';
                if (a.hasOwnProperty('unit')) {
                    units = a.unit;
                }

                result += psiDetailsArgBegin();
                result += psiDetailsHeader(a.description);

                if (a.hasOwnProperty('contents')) {
                    result += psiDetailsData(a.name, entry[a.name], '', true);

                    var ckeys = Object.keys(a.contents);
                    for (var x = 0; x < ckeys.length; x++) {
                        if (a.contents[ckeys[x]] == entry[a.name]) {
                            result += ckeys[x] + ' ' + units;
                        }
                    }
                } else {
                    result += psiDetailsData(a.name, entry[a.name], units);
                }

                result += psiDetailsArgEnd();
            }
        }
    }

    result += psiDetailsEnd();

    return result;
}

function psiDetailsBranchDestination(entry)
{
    var result = "";

    switch (entry.trueNextBranchType) {
        case 'Index':
            result += ', True: Index: ';
            if (entry.trueNextSection != '') {
                result += entry.trueNextSection + '/';
            }
            result += entry.trueNextItem;
            break;
        case 'Offset':
            result += ', True: Offset: ' + entry.trueNextItem;
            break;
        case 'Playlist':
            result += ', True: Call Playlist: "' + entry.trueBranchPlaylist + '"';
            break;
    }

    switch (entry.falseNextBranchType) {
        case 'Index':
            result += ', False: Index: ';
            if (entry.falseNextSection != '') {
                result += entry.falseNextSection + '/';
            }
            result += entry.falseNextItem;
            break;
        case 'Offset':
            result += ', False: Offset: ' + entry.falseNextItem;
            break;
        case 'Playlist':
            result += ', False: Call Playlist: "' + entry.falseBranchPlaylist + '"';
            break;
    }

    return result;
}

function psiDetailsForEntryBranch(entry, editMode)
{
    var result = "";

    result += psiDetailsBegin();

    var branchStr = "";
    if (entry.branchTest == 'Time') {
        branchStr = entry.startTime + " < X < " + entry.endTime;
        branchStr += psiDetailsBranchDestination(entry);
    } else if (entry.branchTest == 'Loop') {
        if (entry.loopTest == 'iteration') {
            branchStr = 'Every ' + entry.iterationCount + ' iterations starting at ' + entry.iterationStart;
            branchStr += psiDetailsBranchDestination(entry);
        }
    } else if (entry.branchTest == 'MQTT') {
            branchStr = 'MQTT: Topic: "' + entry.mqttTopic + '", Message: "' + entry.mqttMessage;
            branchStr += psiDetailsBranchDestination(entry);
    } else {
        branchStr = "Invalid Config: " + JSON.stringify(entry);
    }

    result += psiDetailsHeader('Test');
    result += psiDetailsData('test', branchStr);
    result += psiDetailsEnd();

    var keys = Object.keys(entry);
    for (var i = 0; i < keys.length; i++) {
        var a = entry[keys[i]];
        if (keys[i] == 'compInfo') {
            var akeys = Object.keys(a);
            for (var x = 0; x < akeys.length; x++) {
                var aa = entry[keys[i]][akeys[x]];
                result += "<span style='display:none;' class='field_compInfo_" + akeys[x] + "'>" + aa + "</span>";
            }
        } else {
            result += "<span style='display:none;' class='field_" + keys[i] + "'>" + a + "</span>";
        }
    }

    return result;
}

function VerbosePlaylistItemDetailsToggled() {
    if ($('#verbosePlaylistItemDetails').is(':checked')) {
        $('.psiData').show();
        $('.psiDataSimple').hide();
    } else {
        $('.psiDataSimple').show();
        $('.psiData').hide();
    }
}

function GetPlaylistDurationDiv(entry) {
    var h = "";
    var s = 0;

	if ((entry.hasOwnProperty('duration')) &&
        (entry.duration > 0)) {
        h = "<b>Length:</b> " + SecondsToHuman(entry.duration);
        s = entry.duration;
    }

    return "<div class='psiDuration'><span class='humanDuration'>" + h + "</span><span class='psiDurationSeconds'>" + s + "</span></div>";
}

function GetPlaylistRowHTML(ID, entry, editMode)
{
    var HTML = "";
    var rowNum = ID + 1;

    if (editMode)
        HTML += "<tr class='playlistRow'>";
    else
        HTML += "<tr id='playlistRow" + rowNum + "' class='playlistRow'>";

    HTML += "<td class='colPlaylistNumber";

    if (editMode)
        HTML += " colPlaylistNumberDrag";

    if (editMode)
        HTML += " playlistRowNumber'>" + rowNum + ".</td>";
    else
        HTML += " playlistRowNumber' id='colEntryNumber" + rowNum + "'>" + rowNum + ".</td>";

    var pet = playlistEntryTypes[entry.type];
    var deprecated = "";

    if ((typeof pet.deprecated === "number") &&
        (pet.deprecated == 1)) {
        deprecated = "<font color='red'><b>*</b></font>";
        $('#deprecationWarning').show();
    }

    HTML += "<td><div class='psi'><div class='psiHeader' >" + PlaylistEntryTypeToString(entry.type) + ":" + deprecated + "<span style='display: none;' class='entryType'>" + entry.type + "</span></div><div class='psiData'>";

    if (entry.type == 'dynamic') {
        HTML += psiDetailsForEntry(entry, editMode);

		if (entry.hasOwnProperty('dynamic'))
            HTML += psiDetailsForEntry(entry.dynamic, editMode);
    } else if (entry.type == 'branch') {
        HTML += psiDetailsForEntryBranch(entry, editMode);
    } else {
        HTML += psiDetailsForEntry(entry, editMode);
    }

    HTML += "</div>";

    HTML += "<div class='psiDataSimple'>";
    if (entry.type == 'dynamic') {
        HTML += psiDetailsForEntrySimple(entry, editMode);

		if (entry.hasOwnProperty('dynamic'))
            HTML += psiDetailsForEntrySimple(entry.dynamic, editMode);
    } else if (entry.type == 'branch') {
        HTML += psiDetailsForEntrySimpleBranch(entry, editMode);
    } else {
        HTML += psiDetailsForEntrySimple(entry, editMode);
    }
    HTML += "</div>";

    HTML += GetPlaylistDurationDiv(entry)
    if (editMode)
        HTML += '<button class="psiEditModeEditButton playlistRowEditButton">Edit</button>';
    HTML += "</div></td></tr>";

    return HTML;
}

function BranchItemToString(branchType, nextSection, nextIndex) {
    if (typeof branchType == "undefined") {
        branchType = "Index";
    }
    if (branchType == "None") {
        return "None";
    } else if (branchType == "" || branchType == "Index") {
        var r = "Index: "
        if (nextSection != "") {
            r = r + nextSection + "/";
        }
        r = r + nextIndex;
        return r;
    } else if (branchType == "Offset") {
        return "Offset: " + nextIndex;
    }
}

var oldPlaylistEntryType = '';
function PlaylistTypeChanged() {
	var type = $('#pe_type').val();

	$('.playlistOptions').hide();
    $('#pbody_' + type).show();

    var oldSequence = '';
    if ((oldPlaylistEntryType == 'sequence') ||
        (oldPlaylistEntryType == 'both')) {
        oldSequence = $('.arg_sequenceName').val();
    }

    var oldMedia = '';
    if ((oldPlaylistEntryType == 'media') ||
        (oldPlaylistEntryType == 'both')) {
        oldMedia = $('.arg_mediaName').val();
    }

    $('#playlistEntryOptions').html('');
    $('#playlistEntryCommandOptions').html('');
    PrintArgInputs('playlistEntryOptions', true, playlistEntryTypes[type].args);

    if (oldPlaylistEntryType == '') { // First load on page defaults to 'both'
        if ($('.arg_sequenceName option').length == 0) {
            if ($('.arg_mediaName option').length >= 0) {
                oldPlaylistEntryType = 'both';
                $('#pe_type').val('media');
                PlaylistTypeChanged();
                return;
            }
        } else {
            if ($('.arg_mediaName option').length == 0) {
                oldPlaylistEntryType = 'both';
                $('#pe_type').val('sequence');
                PlaylistTypeChanged();
                return;
            }
        }
    }

	if (type == 'both')
	{
		$("#autoSelectWrapper").show();
		$("#autoSelectMatches").prop('checked', true);
	}

    if (oldSequence != '') {
        $('.arg_sequenceName').val(oldSequence);
    }

    if (oldMedia != '') {
        $('.arg_mediaName').val(oldMedia);
    }

    oldPlaylistEntryType = type;
}

function PlaylistNameOK(name) {
    var tmpName = name.replace(/[^-a-zA-Z0-9_ ]/g,'');
    if (name != tmpName) {
        DialogError('Invalid Playlist Name', 'You may use only letters, numbers, spaces, hyphens, and underscores in playlist names.');
        return 0;
    }

    return 1;
}

/* function LoadNetworkDetails() {
    $.get('api/network/interface'
    ).done(function (data) {
        var rc = [];
        data.forEach(function (e) {
            if (e.ifname === "lo") { return 0; }
            if (e.ifname.startsWith("eth0:0")) { return 0; }
            if (e.ifname.startsWith("usb")) { return 0; }
            if (e.ifname.startsWith("can.")) { return 0; }
            e.addr_info.forEach(function (n) {
                if (n.family === "inet" && (n.local == "192.168.8.1" || e.ifname.startsWith("SoftAp") || e.ifname.startsWith("tether"))) {
                    var row = '<span title="Tether IP: ' + n.local + '"><i class="fas fa-broadcast-tower"></i><small>' + e.ifname + '</small></span>';
                    rc.push(row);
                }else if (n.family === "inet" && "wifi" in e) {
                    var row = '<span title="IP: ' + n.local + ', Strength: ' + e.wifi.level + 'dBm" class="ip-wifi wifi-' + e.wifi.desc + '"><small>' + e.ifname + '</small></span>';
                    rc.push(row); 
                }else if (n.family === "inet") {
                    var icon = "connected";
                    if(n.local.startsWith("169.254.") && e.flags.includes("DYNAMIC")){
                        icon = "downdhcp";
                    }else if(e.flags.includes("STATIC") && e.operstate != "UP"){
                        icon = "downstatic";
                    }
                    var row = '<span title="IP: ' + n.local + '" class="ip-net-'+icon+' net-' + e.ifname + '"><small>' + e.ifname + '</small></span>';
                    rc.push(row);
                }
            });
        });
        $("#header_IPs").html(rc.join(""));
    }).fail(function () {
        DialogError('Error loading network info', 'Error loading network interface details.');
    });
} */

function LoadNetworkDetails() {
    $.get('api/network/interface'
    ).done(function (data) {
        var rc = [];
        data.forEach(function (e) {
            if (e.ifname === "lo") { return 0; }
            if (e.ifname.startsWith("eth0:0")) { return 0; }
            if (e.ifname.startsWith("usb")) { return 0; }
            if (e.ifname.startsWith("can.")) { return 0; }
            e.addr_info.forEach(function (n) {
                if (n.family === "inet" && (n.local == "192.168.8.1" || e.ifname.startsWith("SoftAp") || e.ifname.startsWith("tether"))) {
                    var row = '<span title="Tether IP: ' + n.local + '"><i class="fas fa-broadcast-tower"></i><small>' + e.ifname + '</small></span>';
                    rc.push(row);
                }else if (n.family === "inet" && "wifi" in e) {
                    var row = '<span title="IP: ' + n.local + ', Strength: ' + e.wifi.level + 'dBm" class="ip-wifi wifi-' + e.wifi.desc + '"><small>' + e.ifname + '</small></span>';
                    rc.push(row); 
                }else if (n.family === "inet") {
                    var icon = "text-success";
                    if(n.local.startsWith("169.254.") && e.flags.includes("DYNAMIC")){
                        icon = "text-warning";
                    }else if(e.flags.includes("STATIC") && e.operstate != "UP"){
                        icon = "text-danger";
                    }
                    var row = '<span title="IP: ' + n.local + '" ><i class="fas fa-network-wired ' + icon + '"></i><small>' + e.ifname + '</small></span>';
                    rc.push(row);
                }
            });
        });
        $("#header_IPs").html(rc.join(""));
    }).fail(function () {
        DialogError('Error loading network info', 'Error loading network interface details.');
    });
}

function LoadHeaderDetails() {
    $.get('fppjson.php?command=getFPPstatus'
    ).done(function (data) {
        var sensors = [];
        if(data.sensors != undefined){
            data.sensors.forEach(function (e) {
                if (e.valueType != "Temperature") { return 0; }
                var row = '<span title="' + e.label + e.formatted+'"><i class="fas fa-thermometer-half"></i><small>' + e.label + e.formatted + '</small></span>';
                sensors.push(row);
            });
            $("#header_sensors").html(sensors.join(""));
        }
        if(data.status_name != undefined){
            var row = "";
            if(data.status_name == "playing"){
                var title = "Playing";
                if(data.current_sequence != undefined){
                    title += ': '+data.current_sequence;
                }
                row = '<span title="'+title+'"><i class="fas fa-play text-success"></i><small>Playing</small></span>';
            }else if(data.status_name == "idle"){
                row = '<span title="Idle"><i class="fas fa-pause"></i><small>Idle</small></span>';
            }else if(data.status_name == "stopped"){
                row = '<span title="FPPD Stopped"><i class="fas fa-stop text-danger"></i><small>FPPD Stopped</small></span>';
            }
            $("#header_player").html(row);
        }
        //HARDCODED DEMO, REMOVE THIS!!!!!!!
        //var row = '<span title="CPU: 38.1"><i class="fas fa-thermometer-half"></i><small>CPU: 38.1</small></span>';
        //sensors.push(row);
        $("#header_sensors").html(sensors.join(""));
    }).fail(function () {
        DialogError('Error loading header info', 'Error loading header details.');
    });
}

function LoadPlaylistDetails(name) {
    $.get('api/playlist/' + name
    ).done(function(data) {
        PopulatePlaylistDetails(data, 1, name);
        RenumberPlaylistEditorEntries();
        UpdatePlaylistDurations();
        VerbosePlaylistItemDetailsToggled();
        $("#tblPlaylistLeadInHeader").get(0).scrollIntoView();
    }).fail(function() {
        DialogError('Error loading playlist', 'Error loading playlist details!');
    });
}

function CreateNewPlaylist() {
	var name = $('#txtNewPlaylistName').val();

    if (!PlaylistNameOK(name))
        return;

    if (playListArray.includes(name)) {
		DialogError('Playlist name conflict', "Found existing playlist named '" + name + "'.  Loading existing playlist.");
        $('#playlistSelect option[value="' + name + '"]').prop('selected', true);
        LoadPlaylistDetails(name);
        return;
    }

    SetPlaylistName(name);
    $('#tblPlaylistLeadIn').html("<tr id='tblPlaylistLeadInPlaceHolder' class='unselectable'><td>&nbsp;</td></tr>");
    $('#tblPlaylistLeadIn').show();
    $('#tblPlaylistLeadInHeader').show();

    $('#tblPlaylistMainPlaylist').html("<tr id='tblPlaylistMainPlaylistPlaceHolder' class='unselectable'><td>&nbsp;</td></tr>");
    $('#tblPlaylistMainPlaylist').show();
    $('#tblPlaylistMainPlaylistHeader').show();

    $('#tblPlaylistLeadOut').html("<tr id='tblPlaylistLeadOutPlaceHolder' class='unselectable'><td>&nbsp;</td></tr>");
    $('#tblPlaylistLeadOut').show();
    $('#tblPlaylistLeadOutHeader').show();

    EnableButtonClass('playlistEditButton');
    DisableButtonClass('playlistExistingButton');
    DisableButtonClass('playlistDetailsEditButton');
}

function EditPlaylist() {
    var name = $('#playlistSelect').val();
    EnableButtonClass('playlistEditButton');
    DisableButtonClass('playlistDetailsEditButton');

    LoadPlaylistDetails(name);
}

function EnableButtonClass(c) {
    $('.' + c).addClass('buttons');
    $('.' + c).removeClass('disableButtons');
    $('.' + c).removeAttr("disabled");
}

function DisableButtonClass(c) {
    $('.' + c).removeClass('buttons');
    $('.' + c).addClass('disableButtons');
    $('.' + c).attr("disabled", "disabled");
}

function RenumberPlaylistEditorEntries() {
    var id = 1;
    var sections = ['LeadIn', 'MainPlaylist', 'LeadOut'];
    for (var s = 0; s < sections.length; s++) {
        $('#tblPlaylist' + sections[s] + ' tr.playlistRow').each(function() {
            $(this).find('.playlistRowNumber').html('' + id + '.');
            id++;
        });
    }
}

function UpdatePlaylistDurations() {
    var sections = ['LeadIn', 'MainPlaylist', 'LeadOut'];
    for (var s = 0; s < sections.length; s++) {
        var duration = 0;

        $('#tblPlaylist' + sections[s] + ' tr.playlistRow').each(function() {
            if ($(this).find('.psiDurationSeconds').length)
                duration += parseFloat($(this).find('.psiDurationSeconds').html());
        });

        var items = $('#tblPlaylist' + sections[s] + ' tr.playlistRow').length;
        $('.playlistItemCount' + sections[s]).html(items);
        if (items == 1)
            items = items.toString() + " item";
        else
            items = items.toString() + " items";

        $('.playlistItemCountWithLabel' + sections[s]).html(items);

        $('.playlistDuration' + sections[s]).html(SecondsToHuman(duration));

        if (sections[s] == 'MainPlaylist')
            $('#playlistDuration').html(duration);
    }
}

function GetSequenceDuration(sequence, updateUI, row) {
    var durationInSeconds = 0;
    var file = sequence.replace(/.fseq$/, '');
    $.ajax({
        url: "api/sequence/" + encodeURIComponent(file) + '/meta',
        type: 'GET',
        async: updateUI,
        dataType: 'json',
        success: function(data) {
            if (data.NumFrames <= 0) {
                row.find('.psiDurationSeconds').html(0);
                row.find('.humanDuration').html('<b>Length: </b>??:??');
                return;
            }

            durationInSeconds = 1.0 * data.NumFrames / (1000 / data.StepTime);
            if (updateUI) {
                var humanDuration = SecondsToHuman(durationInSeconds);

                row.find('.psiDurationSeconds').html(durationInSeconds);
                row.find('.humanDuration').html('<b>Length: </b>' + humanDuration);

                UpdatePlaylistDurations();
            }
        },
        error: function() {
            durationInSeconds = -1;
            row.find('.humanDuration').html('');
            row.find('.psiDataSimple').append('<span style="color: #FF0000; font-weight: bold;">ERROR: Sequence "' + sequence + '" Not Found</span><br>');
            row.find('.psiData').append('<div style="color: #FF0000; font-weight: bold;">ERROR: Sequence "' + sequence + '" Not Found</div>');
        }
    });

    return durationInSeconds;
}

function SetPlaylistItemMetaData(row) {
    var type = row.find('.entryType').html();
    var file = row.find('.field_mediaName').html();

    if (((type == 'both') || (type == 'media')) &&
        (typeof file != 'undefined')) {
        file = $('<div/>').html(file).text(); // handle any & or other chars that got converted
        $.get('api/media/' + encodeURIComponent(file) + '/duration', function(mdata) {
            var duration = -1;

            if ((mdata.hasOwnProperty(file)) &&
                (mdata[file].hasOwnProperty('duration'))) {
                duration = mdata[file].duration;
            }

            if (type == 'both') {
                var sDuration = GetSequenceDuration(row.find('.field_sequenceName').html(), false, row);

                // Playlist/PlaylistEntryBoth.cpp ends whenever shortest item ends
                if ((duration > sDuration) || (duration < 0))
                    duration = sDuration;
            }

            if (duration > 0) {
                var humanDuration = SecondsToHuman(duration);

                row.find('.psiDurationSeconds').html(duration);
                row.find('.humanDuration').html('<b>Length: </b>' + humanDuration);

                UpdatePlaylistDurations();
            } else {
                row.find('.humanDuration').html('');
            }
        }).fail(function() {
            row.find('.humanDuration').html('');
            row.find('.psiDataSimple').append('<span style="color: #FF0000; font-weight: bold;">ERROR: Media File "' + file + '" Not Found</span><br>');
            row.find('.psiData').append('<div style="color: #FF0000; font-weight: bold;">ERROR: Media File "' + file + '" Not Found</div>');

            if (type == 'both')
                GetSequenceDuration(row.find('.field_sequenceName').html(), false, row);
        });
    } else if (type == 'sequence') {
        GetSequenceDuration(row.find('.field_sequenceName').html(), true, row);
    } else if (type == 'playlist') {
        $.ajax({
            url: "api/playlist/" + row.find('.field_name').html(),
            type: 'GET',
            async: false,
            dataType: 'json',
            success: function(data) {
                if (data.hasOwnProperty('playlistInfo')) {
                    var duration = data.playlistInfo.total_duration;
                    var humanDuration = SecondsToHuman(duration);

                    row.find('.psiDurationSeconds').html(duration);
                    row.find('.humanDuration').html('<b>Length: </b>' + humanDuration);

                    UpdatePlaylistDurations();
                }
            }
        });
    }
}

function PopulatePlaylistItemDuration(row, editMode) {
    var type = row.find('.entryType').html();

    if (!editMode) {
        var duration = row.find('.psiDurationSeconds').html();
        if (duration != "0")
            return;
    }

    SetPlaylistItemMetaData(row);

    if (type == 'pause') {
        var duration = parseFloat(row.find('.field_duration').html());
        row.find('.psiDurationSeconds').html(duration);
        row.find('.humanDuration').html('<b>Length: </b>' + SecondsToHuman(duration));
        UpdatePlaylistDurations();
    }
}

function AddPlaylistEntry(mode) {
    if (mode && !$('#tblPlaylistDetails').find('.playlistSelectedEntry').length) {
        DialogError('No playlist item selected', "Error: No playlist item selected.");
        return;
    }

    $('#tblPlaylistMainPlaylistPlaceHolder').remove();

    var type = $('#pe_type').val();
    var pet = playlistEntryTypes[type];

    var pe = {};
    pe.type = type;
    pe.enabled = 1;  // no way to disable currently, so force this
    pe.playOnce = 0; // Not currently used by player

    var keys = Object.keys(pet.args);
    for (var i = 0; i < keys.length; i++) {
        var a = pet.args[keys[i]];

        var style = $('#playlistEntryOptions').find('.arg_' + a.name).parent().parent().attr('style');
        if ((typeof style != 'undefined') && (style.includes('display: none;'))) {
            continue;
        }

        if (a.type == 'int') {
            pe[a.name] = parseInt($('#playlistEntryOptions').find('.arg_' + a.name).val());
        } else if (a.type == 'float') {
            pe[a.name] = parseFloat($('#playlistEntryOptions').find('.arg_' + a.name).val());
        } else if (a.type == 'bool') {
            pe[a.name] = $('#playlistEntryOptions').find('.arg_' + a.name).is(':checked') ? 'true' : 'false';
        } else if ((a.type == 'time') || (a.type == 'date')) {
            pe[a.name] = $('#playlistEntryOptions').find('.arg_' + a.name).val();
        } else if (a.type == 'array') {
            var f = {};
            for (x = 0; x < a.keys; x++) {
                f[a.keys[x]] = $('#playlistEntryOptions').find('.arg_' + a.name + '_' + a.keys[x]).val();
            }
            pe[a.name] = f;
        } else if (a.type == 'args') {
            var arr = [];
            if (type == 'command') {
                for (var c = 0; c < commandList.length; c++) {
                    if (commandList[c]['name'] == $('#playlistEntryOptions_arg_1').val()) {
                        var json = {};
                        CommandToJSON("playlistEntryOptions_arg_1", "playlistEntryCommandOptions", json);
                        arr = json["args"];
                        pe["multisyncCommand"] = json["multisyncCommand"];
                        pe["multisyncHosts"] = json["multisyncHosts"];
                    }
                };
            } else {
                for (x = 1; x <= 20; x++) {
                    if ($('#playlistEntryCommandOptions_arg_' + x).length) {
                        arr.push($('#playlistEntryCommandOptions_arg_' + x).val());
                    }
                }
            }
            pe[a.name] = arr;
        } else if ((a.type == 'string') || (a.type == 'file')) {
            pe[a.name] = $('#playlistEntryOptions').find('.arg_' + a.name).val();
        } else {
            pe[a.name] = $('#playlistEntryOptions').find('.arg_' + a.name).html();
        }
    }

    var newRow;
    var html = GetPlaylistRowHTML(0, pe, 1);
    if (mode == 1) { // replace
        var row = $('#tblPlaylistDetails').find('.playlistSelectedEntry');
        $(row).after(html);
        $(row).removeClass('playlistSelectedEntry');
        newRow = $(row).next();
        newRow.addClass('playlistSelectedEntry');
        $(row).remove();
    } else if (mode == 2) { // insert before
        var row = $('#tblPlaylistDetails').find('.playlistSelectedEntry');
        $(row).before(html);
        $(row).removeClass('playlistSelectedEntry');
        newRow = $(row).prev();
        newRow.addClass('playlistSelectedEntry');
    } else if (mode == 3) { // insert after
        var row = $('#tblPlaylistDetails').find('.playlistSelectedEntry');
        $(row).after(html);
        $(row).removeClass('playlistSelectedEntry');
        newRow = $(row).next();
        newRow.addClass('playlistSelectedEntry');
    } else {
        $('#tblPlaylistMainPlaylist').append(html);

        $('#tblPlaylistDetails tr').removeClass('playlistSelectedEntry');

        newRow = $('#tblPlaylistMainPlaylist > tr').last();
        $(newRow).addClass('playlistSelectedEntry');
    }

    RenumberPlaylistEditorEntries();

    PopulatePlaylistItemDuration($(newRow), 1);

    if (type == 'pause')
        UpdatePlaylistDurations();

    VerbosePlaylistItemDetailsToggled();
}

function GetPlaylistEntry(row) {
    var e = {};
    e.type = $(row).find('.entryType').html();
    e.enabled = 1;  // no way to disable currently, so force this
    e.playOnce = 0; // Not currently used by player

    var pet = playlistEntryTypes[e.type];
    var haveDuration = 0;

    var keys = Object.keys(pet.args);
    for (var i = 0; i < keys.length; i++) {
        var a = pet.args[keys[i]];

        if ((a.type != 'args') && (!$(row).find('.field_' + a.name).length)) {
            // handle new fields by using default for fields we can't find
            if (typeof a.default != "undefined")
                e[a.name] = a.default;
            continue;
        }

        if (a.type == 'int') {
            e[a.name] = parseInt($(row).find('.field_' + a.name).html());

            if (a.name == 'duration')
                haveDuration = 1;
        } else if (a.type == 'float') {
            e[a.name] = parseFloat($(row).find('.field_' + a.name).html());

            if (a.name == 'duration')
                haveDuration = 1;
        } else if (a.type == 'bool') {
            e[a.name] = ($(row).find('.field_' + a.name).html() == 'true') ? true : false;
        } else if (a.type == 'array') {
            var f = {};
            for (var x = 0; x < a.keys.length; x++) {
                f[a.keys[x]] = parseInt($(row).find('.field_' + a.name + '_' + a.keys[x]).html());
            }
            e[a.name] = f;
        } else if (a.type == 'args') {
            var arr = [];
            for (x = 1; x <= 20; x++) {
                if ($(row).find('.field_args_' + x).length) {
                    arr.push($(row).find('.field_args_' + x).text());
                }
            }
            e[a.name] = arr;
        } else if (a.type == 'string') {
            var v = $(row).find('.field_' + a.name).text();
            if (parseInt(v) == v) {
                e[a.name] = parseInt(v);
            } else {
                e[a.name] = v;
            }
        } else {
            e[a.name] = $(row).find('.field_' + a.name).text();
        }
    }

    if ((!haveDuration) && ($(row).find('.psiDurationSeconds').html() != "0"))
        e['duration'] = parseFloat($(row).find('.psiDurationSeconds').html());

    return e;
}

function SavePlaylist(filter, callback) {
    var name = $('#txtPlaylistName').val();
    if (name == "") {
        alert("Playlist name cannot be empty");
        return;
    }

    return SavePlaylistAs(name, filter, callback);
}

function SetPlaylistName(name) {
    $('#txtPlaylistName').val(name);
    $('#txtPlaylistName').prop('size', name.length);
}

function SavePlaylistAs(name, filter, callback) {
    if (!PlaylistNameOK(name))
        return 0;

    var itemCount = 0;
    var pl = {};
    pl.name = name;
    pl.version = 3;   // v1 == CSV, v2 == JSON, v3 == deprecated some things
    pl.repeat = 0;    // currently unused by player
    pl.loopCount = 0; // currently unused by player
    pl.desc = $('#txtPlaylistDesc').val();
    pl.random = parseInt($('#randomizePlaylist').val());

    var leadIn = [];
    $('#tblPlaylistLeadIn > tr:not(.unselectable)').each(function() {
        leadIn.push(GetPlaylistEntry(this));
    });
    if (leadIn.length)
        pl.leadIn = leadIn;

    var mainPlaylist = [];
    $('#tblPlaylistMainPlaylist > tr:not(.unselectable)').each(function() {
        mainPlaylist.push(GetPlaylistEntry(this));
    });
    if (mainPlaylist.length)
        pl.mainPlaylist = mainPlaylist;

    var leadOut = [];
    $('#tblPlaylistLeadOut > tr:not(.unselectable)').each(function() {
        leadOut.push(GetPlaylistEntry(this));
    });
    if (leadOut.length)
        pl.leadOut = leadOut;

    var playlistInfo = {};
    playlistInfo.total_duration = parseFloat($('#playlistDuration').html());
    playlistInfo.total_items = mainPlaylist.length;
    pl.playlistInfo = playlistInfo;

    var str = JSON.stringify(pl, true);
    $.ajax({
        url: "api/playlist/" + name,
        type: 'POST',
        contentType: 'application/json',
        data: str,
        async: false,
        dataType: 'json',
        success: function(data) {
            var rowSelected = $('#tblPlaylistDetails').find('.playlistSelectedEntry').length;

            PopulateLists();
            EnableButtonClass('playlistEditButton');

            if (rowSelected) {
                EnableButtonClass('playlistDetailsEditButton');
            } else {
                DisableButtonClass('playlistDetailsEditButton');
            }

            SetPlaylistName(name);

            if ($('#tblPlaylistDetails').find('.playlistSelectedEntry').length)
                EditPlaylistEntry();

            $.jGrowl("Playlist Saved",{themeState:'success'});
        },
        error: function() {
            DialogError('Unable to save playlist', "Error: Unable to save playlist.");
        }
    });

    return 1;
}

function RandomizePlaylistEntries() {
    $('#randomizeBuffer').html($('#tblPlaylistMainPlaylist').html());
    $('#tblPlaylistMainPlaylist').empty();

    var itemsLeft = $('#randomizeBuffer > tr').length;
    while (itemsLeft > 0) {
        var x = Math.floor(Math.random() * Math.floor(itemsLeft)) + 1;
        var item = $('#randomizeBuffer > tr:nth-child(' + x + ')').clone();
        $('#randomizeBuffer > tr:nth-child(' + x + ')').remove();

        $('#tblPlaylistMainPlaylist').append(item);

        itemsLeft = $('#randomizeBuffer > tr').length;
    }

    RenumberPlaylistEditorEntries();

//    $('.playlistEntriesBody').sortable('refresh').sortable('refreshPositions');
}

/**
 * Removes any of the following characters from the supplied name, can be used to cleanse playlist names, event names etc
 * Current needed for example it the case of the scheduler since it is still CSV and commas in a playlist name cause issues
 * Everything is currently replaced with a hyphen ( - )
 *
 * Currently unused in the front-end
 */
function RemoveIllegalChars(name) {

    // , (comma)
    // < (less than)
    // > (greater than)
    // : (colon)
    // " (double quote)
    // / (forward slash)
    // \ (backslash)
    // | (vertical bar or pipe)
    // ? (question mark)
    // * (asterisk)

    var illegalChars = [',', '<', '>', ':', '"', '/', '\\', '|', '?', '*'];

    for(ill_index = 0; ill_index < illegalChars.length; ++ill_index) {
        name = name.toString().replace(illegalChars[ill_index], " - ");
    }

    return name;
}

function CopyPlaylist()	{
    var name = $('#txtPlaylistName').val();

    $("#copyPlaylist_dialog").fppDialog({
        width: 400,
        buttons: {
            "Copy": function() {
                var new_playlist_name = $(this).find(".newPlaylistName").val();

                if (name == new_playlist_name) {
                    DialogError('Error, same name given', 'Identical name given.');
                    return;
                }

                if (!SavePlaylistAs(new_playlist_name, '', ''))
                    return;

                PopulateLists();
                SetPlaylistName(new_playlist_name);
                $(this).fppDialog("close");
            },
            Cancel: function() {
                
                $(this).fppDialog("close");
            }
        },
        open: function (event, ui) {
            //Generate a name for the new playlist
            console.log('open')
            $(this).find(".newPlaylistName").val(name + " - Copy");
        },
        close: function () {
            $(this).find(".newPlaylistName").val("New Playlist Name");
        }
    });
}

function RenamePlaylist()	{
    var name = $('#txtPlaylistName').val();

    $("#renamePlaylist_dialog").fppDialog({
        width: 400,
        buttons: {
            "Rename": function() {
                var new_playlist_name = $(this).find(".newPlaylistName").val();

                if (name == new_playlist_name) {
                    DialogError('Error, same name given', 'Identical name given.');
                    return;
                }

                if (!SavePlaylistAs(new_playlist_name, '', ''))
                    return;

                DeleteNamedPlaylist(name);
                PopulateLists();

                SetPlaylistName(new_playlist_name);
                $(this).fppDialog("close");
            },
            Cancel: function() {
                $(this).fppDialog("close");
            }
        },
        open: function (event, ui) {
            //Generate a name for the new playlist
            $(this).find(".newPlaylistName").val(name);
        },
        close: function () {
            $(this).find(".newPlaylistName").val("New Playlist Name");
        }
    });
}

function DeletePlaylist() {
    var name = $('#txtPlaylistName').val();

    DeleteNamedPlaylist(name);
}

function DeleteNamedPlaylist(name) {
    var postDataString = "";
    $.ajax({
        dataType: "json",
        url: "api/playlist/" + name,
        type: "DELETE",
        async: false,
        success: function(data) {
            PopulateLists();
            $.jGrowl("Playlist Deleted",{themeState:'success'});
        },
        error: function() {
            DialogError('Error Deleting Playlist', "Error deleting '" + name + "' playlist");
        }
    });
}

function AssignPlaylistEditorFPPCommandArgsFromList(row, c) {
    for (var x = 0; x < commandList[c]['args'].length; x++) {
        var a = commandList[c]['args'][x];
        if (a.type == 'bool') {
            if ($(row).find('.field_args_' + (x+1)).html() == 'true')
                $('.arg_' + a.name).prop('checked', true).trigger('change');
            else
                $('.arg_' + a.name).prop('checked', false).trigger('change');
        } else if (a.type == 'int') {
            $('.arg_' + a.name).val(parseInt($(row).find('.field_args_' + (x+1)).html())).trigger('change');
        } else {
            $('.arg_' + a.name).val($(row).find('.field_args_' + (x+1)).html()).trigger('change');
        }
    }
}

function EditPlaylistEntry() {
    if (!$('#tblPlaylistDetails').find('.playlistSelectedEntry').length) {
        DialogError('No playlist item selected', "Error: No playlist item selected.");
        return;
    }

    $("#playlistEntryProperties").get(0).scrollIntoView();

    var row = $('#tblPlaylistDetails').find('.playlistSelectedEntry');
    var type = $(row).find('.entryType').html();
    var pet = playlistEntryTypes[type];

    $('#pe_type').val(type);
    PlaylistTypeChanged();
    EnableButtonClass('playlistEditButton');

    var keys = Object.keys(pet.args);
    for (var i = 0; i < keys.length; i++) {
        var a = pet.args[keys[i]];
        
        if (a.hidden == true) {
            continue;
        }

        if (a.type == 'bool') {
            if ($(row).find('.field_' + a.name).text() == 'true')
                $('.arg_' + a.name).prop('checked', true).trigger('change');
            else
                $('.arg_' + a.name).prop('checked', false).trigger('change');
        } else if (a.type == 'args') {
            if (type == 'command') {
                var pe = GetPlaylistEntry(row);
                PopulateExistingCommand(pe, "playlistEntryOptions_arg_1", "playlistEntryCommandOptions");
            } else {
                for (x = 1; x <= 20; x++) {
                    if ($(row).find('.field_args_' + x).length) {
                        $('#playlistEntryCommandOptions_arg_' + x).val($(row).find('.field_args_' + x).text());
                    }
                }
            }
        } else {
            if ($(row).find('.field_' + a.name).length)
                $('.arg_' + a.name).val($(row).find('.field_' + a.name).text()).trigger('change');
        }
    }

    UpdateChildVisibility();
}

function RemovePlaylistEntry()	{
    if (!$('#tblPlaylistDetails').find('.playlistSelectedEntry').length) {
        DialogError('No playlist item selected', "Error: No playlist item selected.");
        return;
    }

    DisableButtonClass('playlistDetailsEditButton');
    $('#tblPlaylistDetails').find('.playlistSelectedEntry').remove();
    RenumberPlaylistEditorEntries();
    UpdatePlaylistDurations();
}

		function reloadPage()
		{
			location.reload(true);
		}

		function PingIP(ip, count)
		{
			if (ip == "")
				return;

				$('#helpText').html("Pinging " + ip + "<br><br>This will take a few seconds to load");
				$('#dialog-help').fppDialog({ height: 600, width: 800, position: { my: 'center', at: 'top', of: window}, title: "Ping " + ip });
			        // Workaround for bug: https://bugs.jqueryui.com/ticket/8741
				$('#dialog-help').fppDialog("option", "position", { my: 'center', of: window});
//				$('#dialog-help').fppDialog( "moveToTop" );

				$.get("ping.php?ip=" + ip + "&count=" + count
				).done(function(data) {
						$('#helpText').html(data);
				}).fail(function() {
						$('#helpText').html("Error pinging " + ip);
				});
		}

		function PingE131IP(id)
		{
			var ip = $("[name='txtIP\[" + id + "\]']").val();

			PingIP(ip, 3);
		}

		function ViewReleaseNotes(version) {
				$('#helpText').html("Retrieving Release Notes");
				$('#dialog-help').fppDialog({ height: 800, width: 800, title: "Release Notes for FPP v" + version });
				$('#dialog-help').fppDialog( "moveToTop" );

				$.get("api/system/releaseNotes/" + version
				).done(function(data) {
						$('#helpText').html(
						"<center><input onClick='UpgradeFPPVersion(\"" + version + "\");' type='button' class='buttons' value='Upgrade'></center>" +
						"<pre style='white-space: pre-wrap; word-wrap: break-word;'>" + data.body + "</pre>"
						);
				}).fail(function() {
						$('#helpText').html("Error loading release notes.");
				});
		}

        function VersionUpgradeDone(id) {
            id = id.replace('_logText', '');
            $('#' + id + '_doneButtons').show();
            $('#rebootFPPAfterUpgradeButton').show();
        }
		function UpgradeFPPVersion(newVersion)
		{
			if (confirm('Do you wish to upgrade the Falcon Player?\n\nClick "OK" to continue.\n\nThe system will automatically reboot to complete the upgrade.\nThis can take a long time,  20-30 minutes on slower devices.'))
			{
                $('#upgradePopup').fppDialog({ height: 600, width: 900, title: "FPP Upgrade" });
                $('#upgradePopup').fppDialog( "moveToTop" );
                $('#upgradeText').html('');

                StreamURL('upgradefpp.php?version=v' + newVersion, 'upgradeText', 'VersionUpgradeDone');
			}
		}

		function ChangeGitBranch(newBranch)
		{
            location.href="changebranch.php?branch=" + newBranch;
		}
		
		function RebuildFPPSource()
		{
            location.href="rebuildfpp.php";
		}
	
		function SetUniverseCount(input)
		{
			var txtCount=document.getElementById("txtUniverseCount");
			var count = Number(txtCount.value);
			if(isNaN(count)) {
				count = 8;
			}
            
            if (count < UniverseCount) {
                while (count < UniverseCount) {
                    UniverseSelected = UniverseCount - 1;
                    DeleteUniverse(input);
                }
            } else {
                if (UniverseCount == 0) {
                    var data = {};
                    var channelData = {};
                    channelData.enabled = 0;
                    channelData.type = "universes";
                    channelData.universes = [];
                    var universe = {};
                    universe.active = 1;
                    universe.description = "";
                    universe.id = 1;
                    universe.startChannel = 1;
                    universe.channelCount = 512;
                    universe.type = 0;
                    universe.address = "";
                    universe.priority = 0;
                    universe.monitor = 1;
                    universe.deDuplicate = 0;
                    channelData.universes.push(universe);
                    if (input) {
                        data.channelInputs = [];
                        data.channelInputs.push(channelData);
                    } else {
                        data.channelOutputs = [];
                        data.channelOutputs.push(channelData);
                    }
                    populateUniverseData(data, false, input);
                }
                var selectIndex = UniverseCount - 1;
                var universe=Number(document.getElementById("txtUniverse[" + selectIndex + "]").value);
                var universeType=document.getElementById("universeType[" + selectIndex + "]").value;
                var unicastAddress=document.getElementById("txtIP[" + selectIndex + "]").value;
                var size=Number(document.getElementById("txtSize[" + selectIndex + "]").value);
                var ucount=Number(document.getElementById("numUniverseCount[" + selectIndex + "]").value);
                var startAddress=Number(document.getElementById("txtStartAddress[" + selectIndex + "]").value);
                var active=document.getElementById("chkActive[" + selectIndex + "]").value;
                var priority=Number(document.getElementById("txtPriority[" + selectIndex + "]").value);
                var monitor=document.getElementById("txtMonitor[" + selectIndex + "]").checked ? 1 : 0;
                var deDuplicate=document.getElementById("txtDeDuplicate[" + selectIndex + "]").checked ? 1 : 0;

                var tbody=document.getElementById("tblUniversesBody");  //get the table
                var origRow = tbody.rows[selectIndex];
                var origUniverseCount = UniverseCount;
                while (UniverseCount < count) {
                    var row = origRow.cloneNode(true);
                    tbody.appendChild(row);
                    UniverseCount++;
                }
                UniverseCount =  origUniverseCount;
                SetUniverseInputNames();
                while (UniverseCount < count) {
                    if (universe != 0) {
                        universe += ucount;
                        document.getElementById("txtUniverse[" + UniverseCount + "]").value = universe;
                    }
                    startAddress += size * ucount;
                    document.getElementById("txtStartAddress[" + UniverseCount + "]").value = startAddress;

                    if (!input) {
                        document.getElementById("tblUniversesBody").rows[UniverseCount].cells[13].innerHTML = "<input type='button' class='buttons' value='Ping' onClick='PingE131IP(" + UniverseCount + ");'/>";
                    }
                    updateUniverseEndChannel( document.getElementById("tblUniversesBody").rows[UniverseCount]);
                    UniverseCount++;
                }
                document.getElementById("txtUniverseCount").value = UniverseCount;
            }
		}

        function IPOutputTypeChanged(item, input) {
            var type = $(item).val();
            if (type == 4 || type == 5) { // DDP
                var univ = $(item).parent().parent().find("input.txtUniverse");
                univ.prop('disabled', true);
                var univc = $(item).parent().parent().find("input.numUniverseCount");
                univc.prop('disabled', true);
                var sz = $(item).parent().parent().find("input.txtSize");
                sz.prop('max', 512000);
                
                var monitor = $(item).parent().parent().find("input.txtMonitor");
                monitor.prop('disabled', false);

                var universe = $(item).parent().parent().find("input.txtUniverse");
                universe.prop('min', 1);
            } else { // 0,1 = E1.31, 2,3 = Artnet, 6,7 = KiNet
                var univ = $(item).parent().parent().find("input.txtUniverse");
                univ.prop('disabled', false);
                if (parseInt(univ.val()) < 1) {
                    univ.val(1);
                }
                var univc = $(item).parent().parent().find("input.numUniverseCount");
                univc.prop('disabled', false);
                if (parseInt(univc.val()) < 1) {
                    univc.val(1);
                }
                var sz = $(item).parent().parent().find("input.txtSize");
                var val = parseInt(sz.val());
                if (val > 512) {
                    sz.val(512);
                }
                sz.prop('max', 512);
                
                if (!input) {
                    if ((type == 0) || (type == 2)) {
                        $(item).parent().parent().find("input.txtIP").val('');
                        $(item).parent().parent().find("input.txtIP").prop('disabled', true);
                    } else {
                        $(item).parent().parent().find("input.txtIP").prop('disabled', false);
                    }

                    var monitor = $(item).parent().parent().find("input.txtMonitor");
                    if (type == 0 || type == 2) {
                        monitor.prop('disabled', true);
                    } else {
                        monitor.prop('disabled', false);
                    }

                    var universe = $(item).parent().parent().find("input.txtUniverse");
                    if (type == 2 || type == 3) {
                        universe.prop('min', 0);
                    } else {
                        universe.prop('min', 1);
                    }
                }
            }
            var priority = $(item).parent().parent().find("input.txtPriority");
            priority.prop('disabled', type > 1);
        }

function updateUniverseEndChannel(row) {
	var startChannel = parseInt($(row).find("input.txtStartAddress").val());
	var count = parseInt($(row).find("input.numUniverseCount").val());
	var size = parseInt($(row).find("input.txtSize").val());
	var end = startChannel + (count * size) - 1;

	$(row).find("span.numEndChannel").html(end);
}

        function populateUniverseData(data, reload, input) {
			var bodyHTML="";
			UniverseCount = 0;
            var inputStyle = "";
            var inputStr = 'Output';
            var anyEnabled = 0;

            // Incase none found
            var channelData = {
                universes: []
            };

            if (input && ("channelInputs" in data)) {
                channelData = data.channelInputs[0];
            } else if ("channelOutputs" in data) {
                channelData = data.channelOutputs[0];
            }
        
            if (input) {
                inputStr = 'Input';
                inputStyle = "style='display: none;'";
            } else {
                if (channelData.hasOwnProperty("interface")) {
                    $('#selE131interfaces').val(channelData.interface).prop('selected', true);
                }
                if (channelData.hasOwnProperty("threaded")) {
                    $("#E131ThreadedOutput").prop( "checked", channelData.threaded );
                }
            }
            UniverseCount = channelData.universes.length;
            for (var i = 0; i < channelData.universes.length; i++) {
                var universe = channelData.universes[i];
                var active = universe.active;
                var desc = universe.description;
                var uid = universe.id;
                var ucount = universe.universeCount;
                if (!ucount) {
                    ucount = 1;
                }
                var startAddress = universe.startChannel;
                var size = universe.channelCount;
                var type = universe.type;
                var unicastAddress =  universe.address;
                var priority =  universe.priority;
                unicastAddress = unicastAddress.trim();
                var endChannel = universe.startChannel + (ucount * size) - 1;

                var activeChecked = active == 1  ? "checked=\"checked\"" : "";
                var typeMulticastE131 = type == 0 ? "selected" : "";
                var typeUnicastE131 = type == 1 ? "selected": "";
                var typeBroadcastArtNet = type == 2 ? "selected" : "";
                var typeUnicastArtNet = type == 3 ? "selected": "";
                var typeDDPR = type == 4 ? "selected": "";
                var typeDDP1 = type == 5 ? "selected": "";
                var typeKiNet1 = type == 6 ? "selected": "";
                var typeKiNet2 = type == 7 ? "selected": "";
                var monitor = 1;
                if (universe.monitor != null) {
                    monitor = universe.monitor;
                }
                var deDuplicate = 0;
                if (universe.deDuplicate != null) {
                    deDuplicate = universe.deDuplicate;
                }

                var universeSize = 512;
                var universeCountDisable = "";
                var universeNumberDisable = "";
                var monitorDisabled = "";
                var ipDisabled = "";
                if (type == 4 || type == 5) {
                    universeSize = 512000;
                    universeCountDisable = " disabled";
                    universeNumberDisable = " disabled";
                }
                if (type == 0 || type == 2) {
                    monitorDisabled = " disabled";
                }
                var minNum = 1;
                if (type == 2 || type == 3) {
                    minNum = 0;
                }
                if (type == 0 || type == 2) {
                    ipDisabled = " disabled";
                    unicastAddress = "";
                }

                anyEnabled |= active == 1;

                bodyHTML += "<tr>" +
                            "<td><span class='rowID' id='rowID'>" + (i+1).toString() + "</span></td>" +
                            "<td><input class='chkActive' type='checkbox' " + activeChecked +"/></td>" +
                            "<td><input class='txtDesc' type='text' size='24' maxlength='64' value='" + desc + "'/></td>";
                bodyHTML += "<td><select class='universeType' style='width:150px'";

                if (input) {
                    bodyHTML += ">" +
                                "<option value='0' " + typeMulticastE131 + ">E1.31 - Multicast</option>" +
                                "<option value='1' " + typeUnicastE131 + ">E1.31 - Unicast</option>" +
                                "<option value='2' " + typeBroadcastArtNet + ">ArtNet</option>";
                } else {
                    bodyHTML += " onChange='IPOutputTypeChanged(this, " + input + ");'>" +
                                "<option value='0' " + typeMulticastE131 + ">E1.31 - Multicast</option>" +
                                "<option value='1' " + typeUnicastE131 + ">E1.31 - Unicast</option>" +
                                "<option value='2' " + typeBroadcastArtNet + ">ArtNet - Broadcast</option>" +
                                "<option value='3' " + typeUnicastArtNet + ">ArtNet - Unicast</option>" +
                                "<option value='4' " + typeDDPR + ">DDP - Raw Channel Numbers</option>" +
                                "<option value='5' " + typeDDP1 + ">DDP - One Based</option>" +
                                "<option value='6' " + typeKiNet1 + ">KiNet v1</option>" +
                                "<option value='7' " + typeKiNet2 + ">KiNet v2</option>";
                }

                bodyHTML += "</select></td>";
                bodyHTML += "<td " + inputStyle + "><input class='txtIP' type='text' value='" + unicastAddress + "' size='16' maxlength='32' " + ipDisabled + "></td>";
                bodyHTML += "<td><input class='txtStartAddress singleDigitInput' type='number' min='1' max='1048576' value='" + startAddress.toString() + "' onChange='updateUniverseEndChannel($(this).parent().parent());' onkeypress='this.onchange();' onpaste='this.onchange();' oninput='this.onchange();'/></td><td><span class='numEndChannel'>" + endChannel.toString() + "</span></td>";

                bodyHTML += "<td><input class='txtUniverse singleDigitInput' type='number' min='" + minNum + "' max='63999' value='" + uid.toString() + "'" + universeNumberDisable + "/></td>";

                bodyHTML += "<td><input class='numUniverseCount singleDigitInput' type='number' min='1' max='999' value='" + ucount.toString() + "'" + universeCountDisable + " onChange='updateUniverseEndChannel($(this).parent().parent());' onkeypress='this.onchange();' onpaste='this.onchange();' oninput='this.onchange();'/></td>";

                bodyHTML += "<td><input class='txtSize' type='number'  min='1'  max='" + universeSize + "' value='" + size.toString() + "' onChange='updateUniverseEndChannel($(this).parent().parent());' onkeypress='this.onchange();' onpaste='this.onchange();' oninput='this.onchange();'></td>";
                bodyHTML += "<td " + inputStyle + "><input class='txtPriority' type='number' min='0' max='9999' value='" + priority.toString() + "'";
                if (type > 1) {
                    //DDP/ArtNet/KiNet don't support priority
                    bodyHTML += " disabled";
                }
                bodyHTML += "/></td>";
                bodyHTML += "<td " + inputStyle + "><input class='txtMonitor' id='txtMonitor' type='checkbox' size='4' maxlength='4' " + (monitor == 1 ? "checked" : "" ) + monitorDisabled + "/></td>" +
                            "<td " + inputStyle + "><input class='txtDeDuplicate' id='txtDeDuplicate' type='checkbox' size='4' maxlength='4' " + (deDuplicate == 1 ? "checked" : "" ) + "/></td>" +
                            "<td " + inputStyle + "><input type=button class='buttons' onClick='PingE131IP(" + i.toString() + ");' value='Ping'></td>" +
                            "</tr>";
            }

            if (!input) {
                var ecb = $('#E131Enabled');
                if ( channelData.enabled == 1) {
                    ecb.prop('checked', true);
                    $('#outputOffWarning').hide();
                } else {
                    ecb.prop('checked', false);
                    if (anyEnabled)
                        $('#outputOffWarning').show();
                }
            }
            $('#tblUniversesBody').html(bodyHTML);

            $('#txtUniverseCount').val(UniverseCount);

            SetUniverseInputNames(); // in co-universes.php
		}
        function getUniverses(reload, input)
        {
            var url = "api/channel/output/universeOutputs";
            if (input) {
                url = "api/channel/output/universeInputs";
            }
            $.getJSON(url, function(data) {
                        populateUniverseData(data, reload, input)
                      }).fail(function() {
                              UniverseCount = 0;
                              $('#txtUniverseCount').val(UniverseCount);
                      })
        }

		function getPixelnetDMXoutputs(reload)
		{
    	var xmlhttp=new XMLHttpRequest();
			var url = "fppxml.php?command=getPixelnetDMXoutputs&reload=" + reload;
			xmlhttp.open("GET",url,false);
			xmlhttp.setRequestHeader('Content-Type', 'text/xml');
 			var innerHTML="";
			xmlhttp.onreadystatechange = function () {
				if (xmlhttp.readyState == 4 && xmlhttp.status==200) 
				{
					var xmlDoc=xmlhttp.responseXML; 
					var entries = xmlDoc.getElementsByTagName('PixelnetDMXentries')[0];
					if(entries.childNodes.length> 0)
					{
						innerHTML = "<tr>" +
                            "<th>#</th>" +
                            "<th>Active</th>" +
                            "<th>Type</th>" +
                            "<th>Start</th>" +
                            "</tr>";

							PixelnetDMXcount = entries.childNodes.length;
							for(i=0;i<PixelnetDMXcount;i++)
							{
								var active = entries.childNodes[i].childNodes[0].textContent;
								var type = entries.childNodes[i].childNodes[1].textContent;
								var startAddress = entries.childNodes[i].childNodes[2].textContent;

								var activeChecked = active == 1  ? "checked=\"checked\"" : "";
								var pixelnetChecked = type == 0 ? "selected" : "";
								var dmxChecked = type == 1 ? "selected" : "";
								
								innerHTML += 	"<tr class=\"rowUniverseDetails\">" +
								              "<td>" + (i+1).toString() + "</td>" +
															"<td><input name=\"FPDchkActive[" + i.toString() + "]\" id=\"FPDchkActive[" + i.toString() + "]\" type=\"checkbox\" " + activeChecked +"/></td>" +
															"<td><select id=\"pixelnetDMXtype[" + i.toString() + "]\" name=\"pixelnetDMXtype[" + i.toString() + "]\" style=\"width:150px\">" +
															      "<option value=\"0\" " + pixelnetChecked + ">Pixelnet</option>" +
															      "<option value=\"1\" " + dmxChecked + ">DMX</option></select></td>" + 
															"<td><input name=\"FPDtxtStartAddress[" + i.toString() + "]\" id=\"FPDtxtStartAddress[" + i.toString() + "]\" type=\"text\" size=\"8\" value=\"" + startAddress.toString() + "\"/></td>" +
															"</tr>";

							}
					}
					else
					{
						innerHTML = "No Results Found";	
					}
					var results = document.getElementById("tblOutputs");
					results.innerHTML = innerHTML;	
				}
			};
			
			xmlhttp.send();			
		}

        function SetUniverseRowInputNames(row, id) {
            var fields = Array('chkActive', 'txtDesc', 'txtStartAddress',
                               'txtUniverse', 'numUniverseCount', 'txtSize', 'universeType', 'txtIP',
                               'txtPriority', 'txtMonitor', 'txtDeDuplicate');
            row.find('span.rowID').html((id + 1).toString());
            
            for (var i = 0; i < fields.length; i++)
            {
                row.find('input.' + fields[i]).attr('name', fields[i] + '[' + id + ']');
                row.find('input.' + fields[i]).attr('id', fields[i] + '[' + id + ']');
                row.find('select.' + fields[i]).attr('name', fields[i] + '[' + id + ']');
                row.find('select.' + fields[i]).attr('id', fields[i] + '[' + id + ']');
            }
        }
		function SetUniverseInputNames()
		{
            var id = 0;
			$('#tblUniversesBody tr').each(function() {
                SetUniverseRowInputNames($(this), id);
				id += 1;
			});
		}

		function InitializeUniverses()
		{
			UniverseSelected = -1;
			UniverseCount = 0;
		}
		
		function DeleteUniverse(input)
		{
            if (UniverseSelected >= 0) {
                var selectedIndex = UniverseSelected;
                for(i = UniverseSelected + 1; i < UniverseCount; i++, selectedIndex++) {
                    
                    document.getElementById("txtUniverse[" + selectedIndex + "]").value = document.getElementById("txtUniverse[" + i + "]").value
                    document.getElementById("txtDesc[" + selectedIndex + "]").value = document.getElementById("txtDesc[" + i + "]").value
                    document.getElementById("universeType[" + selectedIndex + "]").value = document.getElementById("universeType[" + i + "]").value;
                    var universeType = document.getElementById("universeType[" + selectedIndex + "]").value;
                    document.getElementById("txtStartAddress[" + selectedIndex + "]").value  = document.getElementById("txtStartAddress[" + i + "]").value;
                    document.getElementById("numUniverseCount[" + selectedIndex + "]").value  = document.getElementById("numUniverseCount[" + i + "]").value;

                    var checkb = document.getElementById("chkActive[" + i + "]");
                    document.getElementById("chkActive[" + selectedIndex + "]").checked = checkb.checked;
                    document.getElementById("txtSize[" + selectedIndex + "]").value = document.getElementById("txtSize[" + i + "]").value;
                    document.getElementById("txtIP[" + selectedIndex + "]").value = document.getElementById("txtIP[" + i + "]").value;
                    document.getElementById("txtPriority[" + selectedIndex + "]").value = document.getElementById("txtPriority[" + i + "]").value;
                    document.getElementById("txtMonitor[" + selectedIndex + "]").checked = document.getElementById("txtMonitor[" + i + "]").checked;
                    document.getElementById("txtDeDuplicate[" + selectedIndex + "]").checked = document.getElementById("txtDeDuplicate[" + i + "]").checked;
                    if ((universeType == '1') || (universeType == '3')) {
                        document.getElementById("txtIP[" + selectedIndex + "]").disabled = false;
                    } else {
                        document.getElementById("txtIP[" + selectedIndex + "]").disabled = true;
                    }
                    updateUniverseEndChannel(document.getElementById("tblUniversesBody").rows[selectedIndex]);
                }
                document.getElementById("tblUniversesBody").deleteRow(UniverseCount-1);
                UniverseCount--;
                document.getElementById("txtUniverseCount").value = UniverseCount;
                UniverseSelected = -1;
            }
        
        }
		
		function CloneUniverses(cloneNumber)
		{
			var selectIndex = (UniverseSelected).toString();
			if(!isNaN(cloneNumber))
			{
				if((UniverseSelected + cloneNumber -1) < UniverseCount)
				{
                    var universeDesc=document.getElementById("txtDesc[" + selectIndex + "]").value;
					var universeType=document.getElementById("universeType[" + selectIndex + "]").value;
					var unicastAddress=document.getElementById("txtIP[" + selectIndex + "]").value;
					var size=Number(document.getElementById("txtSize[" + selectIndex + "]").value);
                    var uCount=Number(document.getElementById("numUniverseCount[" + selectIndex + "]").value);
                    var universe=Number(document.getElementById("txtUniverse[" + selectIndex + "]").value)+uCount;
					var startAddress=Number(document.getElementById("txtStartAddress[" + selectIndex + "]").value)+ size * uCount;
					var active=document.getElementById("chkActive[" + selectIndex + "]").value;
					var priority=Number(document.getElementById("txtPriority[" + selectIndex + "]").value);
                    var monitor=document.getElementById("txtMonitor[" + selectIndex + "]").checked ? 1 : 0;
                    var deDuplicate=document.getElementById("txtDeDuplicate[" + selectIndex + "]").checked ? 1 : 0;

					for(z=0;z<cloneNumber;z++,universe+=uCount)
					{
                        var i = z+UniverseSelected+1;
                        i = i.toString();
                        document.getElementById("txtDesc[" + i + "]").value = universeDesc;
						document.getElementById("txtUniverse[" + i + "]").value	= universe.toString();
						document.getElementById("universeType[" + i + "]").value = universeType;
						document.getElementById("txtStartAddress[" + i + "]").value	= startAddress.toString();
                        document.getElementById("numUniverseCount[" + i + "]").value = uCount.toString();
						document.getElementById("chkActive[" + i + "]").value = active;
						document.getElementById("txtSize[" + i + "]").value = size.toString();
						document.getElementById("txtIP[" + i + "]").value = unicastAddress;
						document.getElementById("txtPriority[" + i + "]").value = priority;
                        document.getElementById("txtMonitor[" + i + "]").checked = (monitor == 1);
                        document.getElementById("txtDeDuplicate[" + i + "]").checked = (deDuplicate == 1);
						if((universeType == '1') || (universeType == '3'))
						{
							document.getElementById("txtIP[" + i + "]").disabled = false;
						}
						else
						{
							document.getElementById("txtIP[" + i + "]").disabled = true;
						}
						updateUniverseEndChannel(document.getElementById("tblUniversesBody").rows[i]);
						startAddress+=size*uCount;
					}
				}
			} else {
				DialogError("Clone Universe", "Error, invalid number");
			}
		}
        function CloneUniverse()
        {
            var answer = prompt ("How many universes to clone from selected universe?","1");
            var cloneNumber = Number(answer);
            CloneUniverses(cloneNumber);
        }

		function ClonePixelnetDMXoutput()
		{
			var answer = prompt ("How many outputs to clone from selected output?","1");
			var cloneNumber = Number(answer);
			var selectIndex = (PixelnetDMXoutputSelected-1).toString();
			if(!isNaN(cloneNumber))
			{
				if((PixelnetDMXoutputSelected + cloneNumber -1) < 12)
				{
					var active=document.getElementById("FPDchkActive[" + selectIndex + "]").value;
					var pixelnetDMXtype=document.getElementById("pixelnetDMXtype[" + selectIndex + "]").value;
					var size = pixelnetDMXtype == "0" ? 4096:512;
					var startAddress=Number(document.getElementById("FPDtxtStartAddress[" + selectIndex + "]").value)+ size;
					for(i=PixelnetDMXoutputSelected;i<PixelnetDMXoutputSelected+cloneNumber;i++)
					{
						document.getElementById("pixelnetDMXtype[" + i + "]").value	 = pixelnetDMXtype;
						document.getElementById("FPDtxtStartAddress[" + i + "]").value	 = startAddress.toString();
						document.getElementById("FPDchkActive[" + i + "]").value = active;
						startAddress+=size;
					}
					$.jGrowl("" + cloneNumber + " Outputs Cloned",{themeState:'success'});
				}
			} else {
				DialogError("Clone Output", "Error, invalid number",{themeState:'success'});
			}
		}

function postUniverseJSON(input) {
    var postData = {};
    var anyEnabled = 0;

<<<<<<< HEAD
            if (anyEnabled && !output.enabled)
                $('#outputOffWarning').show();
            else
                $('#outputOffWarning').hide();
            
            $.post("fppjson.php", postDataString).done(function(data) {
                                                       $.jGrowl("E1.31 Universes Saved",{themeState:'success'});
                                                       SetRestartFlag(2);
                                                       CheckRestartRebootFlags();
                                                 }).fail(function() {
                                                        DialogError('Save Universes', "Error: Unable to save E1.31 Universes.");
                                                  });
            
=======
    var output = {};
    output.type = "universes";
    if (!input) {
        output.enabled = document.getElementById("E131Enabled").checked ? 1 : 0;
        output.interface = document.getElementById("selE131interfaces").value;
        output.threaded = document.getElementById("E131ThreadedOutput").checked ? 1 : 0;
    } else {
        output.enabled = 1;
    }
    output.startChannel = 1;
    output.channelCount = -1;
    output.universes = [];

    var i;
    for (i = 0; i < UniverseCount; i++) {
        var universe = {};
        universe.active = document.getElementById("chkActive[" + i + "]").checked ? 1 : 0;
        anyEnabled |= universe.active;
        universe.description = document.getElementById("txtDesc[" + i + "]").value;;
        universe.id = parseInt(document.getElementById("txtUniverse[" + i + "]").value);
        universe.startChannel = parseInt(document.getElementById("txtStartAddress[" + i + "]").value);
        universe.universeCount = parseInt(document.getElementById("numUniverseCount[" + i + "]").value);

        universe.channelCount = parseInt(document.getElementById("txtSize[" + i + "]").value);
        universe.type = parseInt(document.getElementById("universeType[" + i + "]").value);
        universe.address = document.getElementById("txtIP[" + i + "]").value;
        universe.priority = parseInt(document.getElementById("txtPriority[" + i + "]").value);
        if (!input) {
            universe.monitor = document.getElementById("txtMonitor[" + i + "]").checked ? 1 : 0;
            universe.deDuplicate = document.getElementById("txtDeDuplicate[" + i + "]").checked ? 1 : 0;
>>>>>>> f1404307
        }
        output.universes.push(universe);
    }
    if (input) {
        postData.channelInputs = [];
        postData.channelInputs.push(output);
    } else {
        postData.channelOutputs = [];
        postData.channelOutputs.push(output);
    }
    var fileName = input ? 'universeInputs' : 'universeOutputs';
    var postDataString = JSON.stringify(postData);

    if (anyEnabled && !output.enabled)
        $('#outputOffWarning').show();
    else
        $('#outputOffWarning').hide();

    $.post("api/channel/output/" + fileName, postDataString).done(function (data) {
        $.jGrowl("E1.31 Universes Saved");
        SetRestartFlag(2);
        CheckRestartRebootFlags();
    }).fail(function () {
        DialogError('Save Universes', "Error: Unable to save E1.31 Universes.");
    });

}

		function validateUniverseData()
		{
			var i;
			var txtUniverse;
			var txtStartAddress;
			var txtSize;
			var universeType;
			var txtPriority;
			var result;
			var returnValue=true;
			for(i=0;i<UniverseCount;i++)
			{

                // unicast address
                universeType=document.getElementById("universeType[" + i + "]").value;
                if(universeType == 1 || universeType == 3 || universeType == 4 || universeType == 5)
                {
                    if(!validateIPaddress("txtIP[" + i + "]"))
                    {
                        returnValue = false;
                    }
                }
				// universe
                if (universeType >= 0 && universeType <= 3) {
                    txtUniverse=document.getElementById("txtUniverse[" + i + "]");
                    var minNum = 1;
                    if (universeType >= 2 && universeType <= 3)
                        minNum = 0;

                    if(!validateNumber(txtUniverse,minNum,63999))
                    {
                        returnValue = false;
                    }
                }
				// start address
				txtStartAddress=document.getElementById("txtStartAddress[" + i + "]");				
				if(!validateNumber(txtStartAddress,1,1048576))
				{
					returnValue = false;
				}
                // size
                txtSize=document.getElementById("txtSize[" + i + "]");
                var max = 512;
                if (universeType == 4 || universeType == 5) {
                    max = 512000;
                }
                if(!validateNumber(txtSize,1,max))
                {
                    returnValue = false;
                }

				// priority
				txtPriority=document.getElementById("txtPriority[" + i + "]");
				if(!validateNumber(txtPriority,0,9999))
				{
					returnValue = false;
				}
			}
			return returnValue;
		}
		
		function validateIPaddress(id)
		{
			var ipb = document.getElementById(id);
			var ip = ipb.value;
			var isHostnameRegex = /[a-z]/i;
			var isHostname = ip.match(isHostnameRegex);
			if ((ip == "") || ((isHostname == null) || (isHostname.length > 0)) || (/^(25[0-5]|2[0-4][0-9]|[01]?[0-9][0-9]?)\.(25[0-5]|2[0-4][0-9]|[01]?[0-9][0-9]?)\.(25[0-5]|2[0-4][0-9]|[01]?[0-9][0-9]?)\.(25[0-5]|2[0-4][0-9]|[01]?[0-9][0-9]?)$/.test(ip)))
			{
				ipb.style.border = "#000 0px none";
				return true;
			}

			ipb.style.border = "#F00 2px solid";
			return false;
		}  

		function validateNumber(textbox,minimum,maximum)   
		{  
			result = true;
			value = Number(textbox.value);
			if(isNaN(value))
			{
				textbox.style.border="red solid 1px";
				textbox.value = ""; 
				result = false;
			}
			if(value >= minimum && value <= maximum)
			{
				return true;	
			}
			else
			{
				textbox.style.border="red solid 1px";
				textbox.value = ""; 
				result = false;
			alert(textbox.value + ' is not between ' + minimum + ' and ' + maximum);
			}
		}
		
		function ReloadPixelnetDMX()
		{
			getPixelnetDMXoutputs("TRUE");
		} 

		function ExtendSchedule(minutes)
		{
			var seconds = minutes * 60;
			var url = "api/command/Extend Schedule/" + seconds;
			$.get(url).done(function(data) {
					$.jGrowl(data,{themeState:'success'});
					if (statusTimeout != null)
						clearTimeout(statusTimeout);
					GetFPPStatus();
				}).fail(function() {
					$.jGrowl("Failed to extend schedule.",{themeState:'danger'});
				});
		}

		function ExtendSchedulePopup()
		{
			var minutes = prompt ("Extend running scheduled playlist by how many minutes?","1");
			if (minutes === null) {
				$.jGrowl("Extend cancelled",{themeState:'danger'});
				return;
			}

			minutes = Number(minutes);

			var minimum = -3 * 60;
			var maximum = 12 * 60;

			if ((minutes > maximum) ||
				(minutes < minimum)) {
				DialogError("Extend Schedule", "Error: Minutes is not between the minimum " + minimum + " and maximum " + maximum);
			} else {
				ExtendSchedule(minutes);
			}
		}


var playListArray = [];
function GetPlaylistArray()
{
    $.ajax({
        dataType: "json",
        url: "api/playlists",
        async: false,
        success: function(data) {
            playListArray = data;
        },
        error: function() {
            DialogError('Load Playlists', 'Error loading list of playlists');
        }
    });
}

var sequenceArray = [];
function GetSequenceArray()
{
    $.ajax({
        dataType: "json",
        url: "api/sequence",
        async: false,
        success: function(data) {
            sequenceArray = data;
        },
        error: function() {
            DialogError('Load Sequences', 'Error loading list of sequences');
        }
    });
}

  function GetFiles(dir)
  {
    $.ajax({
        dataType: "json",
        url: "api/files/" + dir,
        success: function(data) {
            let i = 0;
            $('#tbl' + dir).html('');
            data.files.forEach(function(f) {
                var detail = f.sizeHuman;
                if ("playtimeSeconds" in f) {
                    detail = f.playtimeSeconds;
                }

                var tableRow = "<tr class='fileDetails' id='fileDetail_" + i + "'><td class ='fileName'>" + f.name + "</td><td class='fileExtraInfo'>" + detail + "</td><td class ='fileTime'>" + f.mtime + "</td></tr>";
                $('#tbl' + dir).append(tableRow);
                ++i;
            });
        },
        error: function() {
            DialogError('Load Sequences', 'Error loading list of sequences');
        }

    });
}

function moveFile(file) {
    $.get("api/file/move/" + encodeURIComponent(file)
    ).done(function (data) {
        if ("OK" != data.status) {
            DialogError('File Move Error', data.status);
        }
    }).fail(function (data) {
        DialogError('File Move Error', "Unexpected error while to move file");
    });
}

	function updateFPPStatus()
	{
		var status = GetFPPStatus();
	}
	
	function IsFPPDrunning()
	{
    	var xmlhttp=new XMLHttpRequest();
			var url = "fppxml.php?command=isFPPDrunning";
			xmlhttp.open("GET",url,true);
			xmlhttp.setRequestHeader('Content-Type', 'text/xml');
			xmlhttp.onreadystatechange = function () 
			{
				if (xmlhttp.readyState == 4 && xmlhttp.status==200) 
				{
					var xmlDoc=xmlhttp.responseXML; 
					var status = xmlDoc.getElementsByTagName('Status')[0];
					var retValue='false';
					if(status.childNodes.length> 0)
					{
						ret = status.childNodes[0].textContent;
						if(ret == 'true')
						{
							SetButtonState('#btnDaemonControl','enable');
							$("#btnDaemonControl").attr('value', 'Stop FPPD');
							$('#daemonStatus').html("FPPD is running.");
						}
						else if (ret == 'updating')
						{
							SetButtonState('#btnDaemonControl','disable');
							$("#btnDaemonControl").attr('value', 'Start FPPD');
							$('#daemonStatus').html("FPP is currently updating.");
						} 
						else
						{
							SetButtonState('#btnDaemonControl','enable');
							$("#btnDaemonControl").attr('value', 'Start FPPD');
							$('#daemonStatus').html("FPPD is stopped.");
							$('.schedulerStartTime').hide();
							$('.schedulerEndTime').hide();
						} 
					}
				}
			};
			xmlhttp.send();
	}

	function SetupUIForMode(fppMode)
	{
		if (fppMode == 1) // Bridge Mode
		{
            $("#playerModeInfo").hide();
			$("#remoteModeInfo").hide();
			$("#bridgeModeInfo").show();
		}
		else if (fppMode == 8) // Remote Mode
		{
			$("#playerModeInfo").hide();
			$("#remoteModeInfo").show();
			$("#bridgeModeInfo").hide();
		}
		else // Player or Master Modes
		{
			$("#playerModeInfo").show();
			$("#remoteModeInfo").hide();
			$("#bridgeModeInfo").hide();
		}
        $("body").removeClass('is-loading');
	}

    var temperatureUnit = settings['temperatureInF'] == 1;
    function changeTemperatureUnit() {
        if (temperatureUnit) {
            SetSetting("temperatureInF", "0", 0, 0);
            temperatureUnit = false;
        } else {
            SetSetting("temperatureInF", "1", 0, 0);
            temperatureUnit = true;
        }
    }
	function GetFPPStatus()	{
		$.ajax({
			url: 'api/system/status',
			dataType: 'json',
			success: function(response, reqStatus, xhr) {	
				
				if(response && typeof response === 'object') {

					if(response.status_name == 'stopped') {

                        if ( ! ("warnings" in response)) {
                            response.warnings = [];
                        }
                        response.warnings.push('FPPD Daemon is not running');

                        $.get("api/system/volume"
                        ).done(function(data){
                            updateVolumeUI(parseInt(data.volume));
                        }).fail(function(){
                            DialogError('Volume Query Failed', "Failed to query Volume when FPPD stopped");
                        });
						
						$('#fppTime').html('');
						SetButtonState('#btnDaemonControl','enable');
						$("#btnDaemonControl").attr('value', 'Start FPPD');
						$('#daemonStatus').html("FPPD is stopped.");
						$('#txtPlayerStatus').html(status);
						$('#playerTime').hide();
						$('#txtSeqFilename').html("");
						$('#txtMediaFilename').html("");
						$('#schedulerStatus').html("");
						$('.schedulerStartTime').hide();
						$('.schedulerEndTime').hide();
                        $('#mqttRow').hide()
                        updateWarnings(response);

					
					} else if(response.status_name == 'updating') {

						$('#fppTime').html('');
						SetButtonState('#btnDaemonControl','disable');
						$("#btnDaemonControl").attr('value', 'Start FPPD');
						$('#daemonStatus').html("FPP is currently updating.");
						$('#txtPlayerStatus').html(status);
						$('#playerTime').hide();
						$('#txtSeqFilename').html("");
						$('#txtMediaFilename').html("");
						$('#schedulerStatus').html("");
						$('.schedulerStartTime').hide();
						$('.schedulerEndTime').hide();
                        $('#mqttRow').hide()

					} else {

							SetButtonState('#btnDaemonControl','enable');
							$("#btnDaemonControl").attr('value', 'Stop FPPD');
							$('#daemonStatus').html("FPPD is running.");

						parseStatus(response);

					}

					lastStatus = response.status;
				}

			},
			complete: function() {
				clearTimeout(statusTimeout);
				statusTimeout = setTimeout(GetFPPStatus, 1000);
			}
		})
	}

function updateWarnings(jsonStatus) {
    if (jsonStatus.hasOwnProperty('warnings')) {
        //var txt = "<hr><center><b>Abnormal Conditions - May Cause Poor Performance</b></center>";
        var txt = "<b>Abnormal Conditions - May Cause Poor Performance</b>";
        for (var i = 0; i < jsonStatus.warnings.length; i++) {
            //txt += "<font color='red'><center>" + jsonStatus.warnings[i] + "</center></font>";
            txt += "<br/>" + jsonStatus.warnings[i];
        }
        document.getElementById('warningsDiv').innerHTML = txt;
        $('#warningsRow').show();
    } else {
        $('#warningsRow').hide();
    }
}


    function modeToString(mode) {
        switch (mode) {
            case 1: return "Bridge";
            case 2: return "Player";
            case 6: return "Master";
            case 8: return "Remote";
        }

        return "Unknown Mode";
    }

function updateVolumeUI(Volume) {
    $('#volume').html(Volume);
    $('#remoteVolume').html(Volume);
    $('#slider').val( Volume);
    $('#remoteVolumeSlider').slider('value', Volume);
    SetSpeakerIndicator(Volume);
}

    var firstStatusLoad = 1;
    
	function parseStatus(jsonStatus) {
		var fppStatus = jsonStatus.status;
		var fppMode = jsonStatus.mode;
        var status = "Idle";
        if (jsonStatus.status_name == "testing") {
            status = "Testing";
        }
		if (fppStatus == STATUS_IDLE ||
			fppStatus == STATUS_PLAYING ||
            fppStatus == STATUS_PAUSED ||
			fppStatus == STATUS_STOPPING_GRACEFULLY ||
			fppStatus == STATUS_STOPPING_GRACEFULLY_AFTER_LOOP ) {
		
			$("#btnDaemonControl").attr('value', 'Stop FPPD');
			$('#daemonStatus').html("FPPD is running.");
		}

        updateVolumeUI(parseInt(jsonStatus.volume));

        AdjustFPPDModeFromStatus(fppMode);
	if (jsonStatus.hasOwnProperty('MQTT')) {
	   if (jsonStatus.MQTT.configured) {
              $('#mqttRow').show()
	      var mqttConnected = jsonStatus.MQTT.connected ? "Connected" : "Disconnected";
	      $('#mqttStatus').html(mqttConnected);
	   } else {
              $('#mqttRow').hide()
	   }
	} else {
           $('#mqttRow').hide()
	}

    updateWarnings(jsonStatus);

        if (fppMode == 1) {
			// Bridge Mode
			$('#fppTime').html(jsonStatus.time);

			if (firstStatusLoad || $('#e131statsLiveUpdate').is(':checked'))
				GetUniverseBytesReceived();
		} else if (fppMode == 8) {
			// Remote Mode
			$('#fppTime').html(jsonStatus.time);

			if (((jsonStatus.time_elapsed != '00:00') && (jsonStatus.time_elapsed != '')) ||
			    ((jsonStatus.time_remaining != '00:00') && (jsonStatus.time_remaining != ''))) {
				status = "Syncing to Master: Elapsed: " + jsonStatus.time_elapsed + "&nbsp;&nbsp;&nbsp;&nbsp;Remaining: " + jsonStatus.time_remaining;
			} else {
                status = "Waiting for MultiSync commands";
            }

			$('#txtRemoteStatus').html(status);
			$('#txtRemoteSeqFilename').html(jsonStatus.sequence_filename);
			$('#txtRemoteMediaFilename').html(jsonStatus.media_filename);

			if (firstStatusLoad || $('#syncStatsLiveUpdate').is(':checked'))
				GetMultiSyncStats();
		} else {
			// Player/Master Mode
			var nextPlaylist = jsonStatus.next_playlist;
			var nextPlaylistStartTime = jsonStatus.next_playlist_start_time;
			var currentPlaylist = jsonStatus.current_playlist;

			if (fppStatus == STATUS_IDLE) {
				// Not Playing Anything
				gblCurrentPlaylistIndex =0;
				gblCurrentPlaylistEntryType = '';
				gblCurrentPlaylistEntrySeq = '';
				gblCurrentPlaylistEntrySong = '';
				$('#txtPlayerStatus').html(status);
				$('#playerTime').hide();
				$('#txtSeqFilename').html("");
				$('#txtMediaFilename').html("");
				$('#schedulerStatus').html("Idle");
				$('.schedulerStartTime').hide();
				$('.schedulerEndTime').hide();
								
				// Enable Play
				SetButtonState('#btnPlay','enable');
                SetButtonState('#btnStopNow','disable');
                SetButtonState('#btnPrev','disable');
				SetButtonState('#btnNext','disable');
				SetButtonState('#btnStopGracefully','disable');
				SetButtonState('#btnStopGracefullyAfterLoop','disable');
				$('#playlistSelect').removeAttr("disabled");
				UpdateCurrentEntryPlaying(0);
			} else if (currentPlaylist.playlist != "") {
				// Playing a playlist
				var playerStatusText = "Playing ";
                if (fppStatus == STATUS_PAUSED) {
                    playerStatusText = "Paused ";
                }
                if (jsonStatus.current_song != "") {
                    playerStatusText += " - <strong>'" + jsonStatus.current_song + "'</strong>";
                    if (jsonStatus.current_sequence != "") {
                        playerStatusText += "/";
                    }
                }
                if (jsonStatus.current_sequence != "") {
                    if (jsonStatus.current_song == "") {
                        playerStatusText += " - ";
                    }
                    playerStatusText += "<strong>'" + jsonStatus.current_sequence + "'</strong>";
                }
                var repeatMode = jsonStatus.repeat_mode;
				if ((gblCurrentLoadedPlaylist != currentPlaylist.playlist) ||
					(gblCurrentPlaylistIndex != currentPlaylist.index) ||
					(gblCurrentPlaylistEntryType != currentPlaylist.type) ||
					(gblCurrentPlaylistEntrySeq != jsonStatus.current_sequence) ||
					(gblCurrentPlaylistEntrySong != jsonStatus.current_song)) {
					$('#playlistSelect').val(currentPlaylist.playlist);
					PopulatePlaylistDetailsEntries(false,currentPlaylist.playlist);

					gblCurrentPlaylistEntryType = currentPlaylist.type;
					gblCurrentPlaylistEntrySeq = jsonStatus.current_sequence;
					gblCurrentPlaylistEntrySong = jsonStatus.current_song;
				}

				SetButtonState('#btnPlay','enable');
				SetButtonState('#btnStopNow','enable');
                SetButtonState('#btnPrev','enable');
                SetButtonState('#btnNext','enable');
				SetButtonState('#btnStopGracefully','enable');
				SetButtonState('#btnStopGracefullyAfterLoop','enable');
				$('#playlistSelect').attr("disabled");

				if(fppStatus == STATUS_STOPPING_GRACEFULLY) {
					playerStatusText += " - Stopping Gracefully";
				} else if(fppStatus == STATUS_STOPPING_GRACEFULLY_AFTER_LOOP) {
					playerStatusText += " - Stopping Gracefully After Loop";
				}

				$('#txtPlayerStatus').html(playerStatusText);
				$('#playerTime').show();
				$('#txtTimePlayed').html(jsonStatus.time_elapsed );
				$('#txtTimeRemaining').html(jsonStatus.time_remaining );
				$('#txtSeqFilename').html(jsonStatus.current_sequence);
				$('#txtMediaFilename').html(jsonStatus.current_song);

//				if(currentPlaylist.index != gblCurrentPlaylistIndex && 
//					currentPlaylist.index <= gblCurrentLoadedPlaylistCount) {
// FIXME, somehow this doesn't refresh on the first page load, so refresh
// every time for now
if (1) {
							
							UpdateCurrentEntryPlaying(currentPlaylist.index);
							gblCurrentPlaylistIndex = currentPlaylist.index;
					}

				if (repeatMode) {
					$("#chkRepeat").prop( "checked", true );
				} else{
					$("#chkRepeat").prop( "checked", false );
				}

				if (jsonStatus.scheduler != "") {
					if (jsonStatus.scheduler.status == "playing") {
						var pl = jsonStatus.scheduler.currentPlaylist;
						$('#schedulerStatus').html("Playing <b>'" + pl.playlistName + "'</b>");

						$('.schedulerStartTime').show();
						$('#schedulerStartTime').html(pl.actualStartTimeStr);
						$('.schedulerEndTime').show();
						$('#schedulerEndTime').html(pl.actualEndTimeStr);
						$('#schedulerStopType').html(pl.stopTypeStr);

						if ((fppStatus == STATUS_STOPPING_GRACEFULLY) ||
							(fppStatus == STATUS_STOPPING_GRACEFULLY_AFTER_LOOP)) {
							$('.schedulerExtend').hide();
						} else {
							$('.schedulerExtend').show();
						}

					} else if (jsonStatus.scheduler.status == "manual") {
						var pl = jsonStatus.scheduler.currentPlaylist;
						$('#schedulerStatus').html("Playing <b>'" + pl.playlistName + "'</b> (manually started)");
						$('.schedulerStartTime').hide();
						$('.schedulerEndTime').hide();
					} else {
						$('#schedulerStatus').html("Idle");
						$('.schedulerStartTime').hide();
						$('.schedulerEndTime').hide();
					}
				} else {
					$('#schedulerStatus').html("Idle");
					$('#schedulerStartTime').html("N/A");
					$('#schedulerEndTime').html("N/A");
				}
            } else if (jsonStatus.current_sequence != "") {
                //  Playing a sequence via test mode
                var playerStatusText = "Playing ";
                if (fppStatus == STATUS_PAUSED) {
                    playerStatusText = "Paused ";
                }
                playerStatusTest = "<strong>'" + jsonStatus.current_sequence + "'</strong>";
                SetButtonState('#btnPlay','disable');
                SetButtonState('#btnPrev','enable');
                SetButtonState('#btnNext','enable');
                SetButtonState('#btnStopNow','enable');
                SetButtonState('#btnStopGracefully','enable');
                SetButtonState('#btnStopGracefullyAfterLoop','enable');
                
                $('#txtPlayerStatus').html(playerStatusText);
				$('#playerTime').show();
                $('#txtTimePlayed').html(jsonStatus.time_elapsed );
                $('#txtTimeRemaining').html(jsonStatus.time_remaining );
				$('#txtSeqFilename').html(jsonStatus.current_sequence);
				$('#txtMediaFilename').html(jsonStatus.current_song);

			}

			$('#fppTime').html(jsonStatus.time);

			var npl = jsonStatus.scheduler.nextPlaylist;
			if (npl.scheduledStartTimeStr != "")
				$('#nextPlaylist').html("'" + npl.playlistName + "' on " + npl.scheduledStartTimeStr);
			else
				$('#nextPlaylist').html("No playlist scheduled.");
		}

        if (jsonStatus.hasOwnProperty('sensors')) {
            var sensorText = "<table id='sensorTable'>";
            for (var i = 0; i < jsonStatus.sensors.length; i++) {
                if ((jsonStatus.sensors.length < 4) || ((i % 2) == 0)) {
                    sensorText += "<tr>";
                }
                sensorText += "<th>";
                sensorText += jsonStatus.sensors[i].label;
                sensorText += "</th><td";
                if (jsonStatus.sensors[i].valueType == "Temperature") {
                    sensorText += " onclick='changeTemperatureUnit()'>";
                    var val = jsonStatus.sensors[i].value;
                    if (temperatureUnit) {
                        val *= 1.8;
                        val += 32;
                        sensorText += val.toFixed(1);
                        sensorText += "F";
                    } else {
                        sensorText += val.toFixed(1);
                        sensorText += "C";
                    }
                } else {
                    sensorText += ">";
                    sensorText += jsonStatus.sensors[i].formatted;
                }
                sensorText += "</td>";
                
                if ((jsonStatus.sensors.length > 4) && ((i % 2) == 1)) {
                    sensorText += "<tr>";
                }
            }
            sensorText += "</table>";
            var sensorData = document.getElementById("sensorData");
            if (typeof sensorData != "undefined" && sensorData != null) {
                sensorData.innerHTML = sensorText;
            }
            $("#sensorData").show();
        }else{
            $("#sensorData").hide();
        }

		firstStatusLoad = 0;
	}

function ShowMultiSyncStats(data) {
    $('#syncStats').empty();

    var master = "<a href='http://" + data.masterIP + "'>" + data.masterIP + "</a>";
    if (data.masterHostname != '')
        master += ' (' + data.masterHostname + ')';

    $('#syncMaster').html(master);

    for (var i = 0; i < data.systems.length; i++) {
        var s = data.systems[i];
        var row = '<tr>'
            + '<td>' + s.sourceIP;

        if (s.hostname != '')
            row += ' (' + s.hostname + ')</td>'

        row += '<td>' + s.lastReceiveTime + '</td>'
            + '<td class="right">' + s.pktSyncSeqOpen + '</td>'
            + '<td class="right">' + s.pktSyncSeqStart + '</td>'
            + '<td class="right">' + s.pktSyncSeqStop + '</td>'
            + '<td class="right">' + s.pktSyncSeqSync + '</td>'
            + '<td class="right">' + s.pktSyncMedOpen + '</td>'
            + '<td class="right">' + s.pktSyncMedStart + '</td>'
            + '<td class="right">' + s.pktSyncMedStop + '</td>'
            + '<td class="right">' + s.pktSyncMedSync + '</td>'
            + '<td class="right">' + s.pktBlank + '</td>'
            + '<td class="right">' + s.pktPing + '</td>'
            + '<td class="right">' + s.pktPlugin + '</td>'
            + '<td class="right">' + s.pktFPPCommand + '</td>'
            + '<td class="right">' + s.pktError + '</td>'
            + '</tr>';

        $('#syncStats').append(row);
    }

    $('#syncStats').trigger('update', true);
}

function ResetMultiSyncStats()
{
    $.get('api/fppd/multiSyncStats?reset=1', function(data) {
        ShowMultiSyncStats(data);
    });
}

function GetMultiSyncStats()
{
    $.get('api/fppd/multiSyncStats', function(data) {
        ShowMultiSyncStats(data);
    });
}

function GetUniverseBytesReceived() {
    var html = [];
    var html1 = '';
    $.get("api/channel/input/stats"
    ).done(function (data) {
        if (data.status == "OK") {
            var maxRows = data.universes.length / 2;
            if (maxRows < 32) {
                maxRows = 32;
            }
            if (data.universes.length > 0) {
                html.push('<table class="fppBasicTable">');
                html.push("<thead><tr id=\"rowReceivedBytesHeader\"><th>Universe</th><th>Start Address</th><th>Packets</th><th>Bytes</th><th>Errors</th></tr></thead><tbody>");
            }
            for (i = 0; i < data.universes.length; i++) {
                if (i == maxRows) {
                    html.push("</table>");
                    html1 = html.join('');
                    html = [];
                    html.push('<table>');
                    html.push("<thead><tr id=\"rowReceivedBytesHeader\"><th>Universe</th><th>Start Address</th><th>Packets</th><th>Bytes</th><th>Errors</th></tr></thead><tbody>");
                }
                html.push('<tr><td>');
                html.push(data.universes[i].id);
                html.push('</td><td>');
                html.push(data.universes[i].startChannel);
                html.push('</td><td>');
                html.push(data.universes[i].packetsReceived);
                html.push('</td><td>');
                html.push(data.universes[i].bytesReceived);
                html.push('</td><td>');
                html.push(data.universes[i].errors);
                html.push('</td></tr>');
            }
            html.push('</tbody></table>');
            if (data.universes.length > 32) {
                $("#bridgeStatistics1").html(html1);
                $("#bridgeStatistics2").html(html.join(''));
            } else {
                $("#bridgeStatistics1").html(html.join(''));
                $("#bridgeStatistics2").html('');

            }

        } else {
            // data.status != OK
            $("#bridgeStatistics1").html('Bridge Data not avaiable -- ' + data.status);
            $("#bridgeStatistics2").html('');
        }
    }).fail(function () {
        $("#bridgeStatistics1").html('Failed to refresh Bridge Stats - Unknown Error');
        $("#bridgeStatistics2").html('');
    });
}
	
	function UpdateCurrentEntryPlaying(index,lastIndex)
	{
		$('#tblPlaylistDetails tr').removeClass('PlaylistRowPlaying');
		$('#tblPlaylistDetails td').removeClass('PlaylistPlayingIcon');

		if((index >= 0) && ($('#playlistRow' + index).length))
		{
			$("#colEntryNumber" + index).addClass("PlaylistPlayingIcon");
			$("#playlistRow" + index).addClass("PlaylistRowPlaying");
		}
	}
	
	function SetIconForCurrentPlayingEntry(index)
	{
	}
	
	
	function SetButtonState(button,state)
	{
			// Enable Button
			if(state == 'enable')
			{
				$(button).addClass('buttons');
				$(button).removeClass('disableButtons');
				$(button).removeAttr("disabled");
			}
			else
			{
				$(button).removeClass('buttons');
				$(button).addClass('disableButtons');
				$(button).attr("disabled", "disabled");
			}
	}
	
	function StopGracefully()
	{
        var url = 'api/playlists/stopgracefully';
        $.get(url)
            .done(function() {})
            .fail(function() {});
	}

	function StopGracefullyAfterLoop()
	{
        var url = 'api/playlists/stopgracefullyafterloop';
        $.get(url)
            .done(function() {})
            .fail(function() {});
	}

	function StopNow()
	{
        var url = 'api/playlists/stop';
        $.get(url)
            .done(function() {})
            .fail(function() {});
	}

	function ToggleSequencePause()
	{
		$.get("fppjson.php?command=toggleSequencePause");
	}

	function SingleStepSequence()
	{
		$.get("fppjson.php?command=singleStepSequence");
	}

	function SingleStepSequenceBack()
	{
		$.get("fppjson.php?command=singleStepSequenceBack");
	}

	function StopFPPD()
	{
    	var xmlhttp=new XMLHttpRequest();
			var url = "fppxml.php?command=stopFPPD";
			xmlhttp.open("GET",url,true);
			xmlhttp.setRequestHeader('Content-Type', 'text/xml');
			xmlhttp.send();
	}

	function SetSettingRestart(key, value) {
		var restartFPPD = 1;

		if ((key == 'LogLevel') ||
			(key == 'LogMask'))
		{
			restartFPPD = 0;
		}

		SetSetting(key, value, restartFPPD, 0);
	}

	function SetSettingReboot(key, value) {
		SetSetting(key, value, 0, 1);
	}

function SetSetting(key, value, restart, reboot) {
    $.ajax({
        url: "fppjson.php?command=setSetting&key=" + key + "&value=" + encodeURIComponent(value),
        timeout: 1000,
        async: false,
        success: function() {
            if ((key != 'restartFlag') && (key != 'rebootFlag'))
                $.jGrowl(key + " setting saved.",{themeState:'danger'});

            if (restart > 0 && restart != settings['restartFlag']) {
                SetRestartFlag(restart);
            }
            if (reboot > 0 && reboot != settings['rebootFlag']) {
                SetRebootFlag(restart);
            }
            CheckRestartRebootFlags();
        }
    }).fail(function() {
        DialogError('Save Setting', "Failed to save " + key + " setting.");
        CheckRestartRebootFlags();
    });
}

function SetPluginSetting(plugin, key, value, restart, reboot) {
    $.ajax({
        url: "fppjson.php?command=setPluginSetting&plugin=" + plugin + "&key=" + key + "&value=" + encodeURIComponent(value),
        timeout: 1000,
        async: false,
        success: function() {
            if ((key != 'restartFlag') && (key != 'rebootFlag'))
                $.jGrowl(key + " setting saved.",{themeState:'danger'});

            if (restart > 0 && restart != settings['restartFlag']) {
                SetRestartFlag(restart);
            }
            if (reboot > 0 && reboot != settings['rebootFlag']) {
                SetRebootFlag(restart);
            }
            CheckRestartRebootFlags();
        }
    }).fail(function() {
        DialogError('Save Setting', "Failed to save " + key + " setting.");
        CheckRestartRebootFlags();
    });
}

function ReloadSettingOptions(settingName) {
    $.get('settings.json', function(sdata) {
        $.get(sdata.settings[settingName].optionsURL, function(data) {
            var options = "";
            if (typeof data != 'object') {
                for (var i = 0; i < data.length; i++) {
                    options += "<option value='" + data[i] + "'";

                    if ((settings.hasOwnProperty(settingName)) &&
                        (settings[settingName] == data[i]))
                        options += " selected";

                    options += ">" + data[i] + "</option>";
                }
            } else {
                var keys = Object.keys(data);
                for (var i = 0; i < keys.length; i++) {
                    options += "<option value='" + data[keys[i]] + "'";

                    if ((settings.hasOwnProperty(settingName)) &&
                        (settings[settingName] == data[keys[i]]))
                        options += " selected";

                    options += ">" + keys[i] + "</option>";
                }
            }

            $('#' + settingName).html(options);
            // if the current setting doesn't match any value in the new list,
            // then invoke the change so the currently displayed value is
            // the actual correct value
            if ($('#' + settingName).val() != settings[settingName]) {
                $('#' + settingName).trigger('change');
                settings[settingName] = $('#' + settingName).val();
            }
        });
    });
}

	function ClearRestartFlag() {
		settings['restartFlag'] = 0;
		SetSetting('restartFlag', 0, 0, 0);
	}

	function SetRestartFlag(newValue) {
		// 0 - no restart needed
		// 1 - full restart is needed
		// 2 - quick restart is OK
		if ((newValue == 2) &&
			(settings['restartFlag'] == 1))
			return;

		settings['restartFlag'] = newValue;
		SetSettingRestart('restartFlag', newValue);
	}

	function ClearRebootFlag() {
		settings['rebootFlag'] = 0;
		SetSetting('rebootFlag', 0, 0, 0);
	}

	function SetRebootFlag() {
		settings['rebootFlag'] = 1;
		SetSettingReboot('rebootFlag', 1);
	}

	function CheckRestartRebootFlags() {
		if (settings['disableUIWarnings'] == 1)
		{
			$('#restartFlag').hide();
			$('#rebootFlag').hide();
			return;
		}

		if (settings['restartFlag'] >= 1)
			$('#restartFlag').show();
		else
			$('#restartFlag').hide();

		if (settings['rebootFlag'] == 1)
		{
			$('#restartFlag').hide();
			$('#rebootFlag').show();
		}
		else
		{
			$('#rebootFlag').hide();
		}
	}

function RestartFPPD() {
		var args = "";

		if (settings['restartFlag'] == 2)
			args = "&quick=1";

		$('html,body').css('cursor','wait');
		$.get("api/system/fppd/restart" + args
		).done(function() {
			$('html,body').css('cursor','auto');
			$.jGrowl('FPPD Restarted',{themeState:'success'});
			ClearRestartFlag();
		}).fail(function() {
			$('html,body').css('cursor','auto');

            //If fail, the FPP may have rebooted (eg.FPPD triggering a reboot due to disabling soundcard or activating Pi Pixel output
            //start polling and see if we can wait for the FPP to come back up
            //restartFlag will already be cleared, but to keep things simple, just call the original code
            retries = 0;
            retries_max = max_retries;//avg timeout is 10-20seconds, polling resolves after 6-10 polls
            //attempt to poll every second, AJAX block for the default browser timeout if host is unavail
            retry_poll_interval_arr['restartFPPD'] = setInterval(function () {
                poll_result = false;
                if (retries < retries_max) {
                    // console.log("Polling @ " + retries);
                    //poll for FPPDRunning as it's the simplest command to run and doesn't put any extra processing load on the backend
                    $.ajax({
                            url: "fppxml.php?command=isFPPDrunning",
                            timeout: 1000,
                            async: true,
                            success: function () {
                                poll_result = true;
                                //FPP is up then
                                clearInterval(retry_poll_interval_arr['restartFPPD']);
                                //run original code for success
                                $.jGrowl('FPPD Restarted',{themeState:'success'});
                                ClearRestartFlag();
                            }
                    }).fail(
                        function () {
                            poll_result = false;
                            retries++;
                            //If on first try throw up a FPP is rebooting notification
                            if(retries === 1){
                                //Show FPP is rebooting notification for 10 seconds
                                $.jGrowl('FPP is rebooting..',{ life: 10000 ,themeState:'detract'});
                            }
                        }
                    );

                    // console.log("Polling Result " + poll_result);
                } else {
                    //run original code
                    clearInterval(retry_poll_interval_arr['restartFPPD']);
                    DialogError("Restart FPPD", "Error restarting FPPD");
                }
            }, 2000);
		});
	}

function zeroPad(num, places) {
	var zero = places - num.toString().length + 1;
	return Array(+(zero > 0 && zero)).join("0") + num;
}
	
function ControlFPPD() {
    var url = "api/system/fppd/";
    var btnVal = $("#btnDaemonControl").attr('value');

    if (btnVal == "Stop FPPD") {
        url = url + "stop";
    }
    else {
        url = url + "start";
    }

    $.get({
        url: url,
        data: "",
    }).done(function(data) {
        $.jGrowl("Completed " + btnVal,{themeState:'success'});
    }).fail(function() {
        DialogError("ERROR", "Error Settng fppMode to " + modeText);
    });

}

function PopulatePlaylists(sequencesAlso)
{
    var playlistOptionsText="";
    GetPlaylistArray();

    if (sequencesAlso)
        playlistOptionsText += "<option disabled>---------- Playlists ---------- </option>";

    for(j = 0; j < playListArray.length; j++)
    {
        playlistOptionsText +=  "<option value=\"" + playListArray[j] + "\">" + playListArray[j] + "</option>";
    }

    if (sequencesAlso) {
        GetSequenceArray();

        playlistOptionsText += "<option disabled>---------- Sequences ---------- </option>";
        for(j = 0; j < sequenceArray.length; j++)
        {
            playlistOptionsText +=  "<option value=\"" + sequenceArray[j] + ".fseq\">" + sequenceArray[j] + ".fseq</option>";
        }
    }

    $('#playlistSelect').html(playlistOptionsText);
}

function PlayPlaylist(Playlist, goToStatus = 0)
{
    $.get("api/command/Start Playlist/" + Playlist + "/0", function() {
        if (goToStatus)
	        location.href="index.php";
        else
            $.jGrowl("Playlist Started",{themeState:'success'});
    });
}

function StartPlaylistNow() {
    var Playlist = $("#playlistSelect").val();
    var repeat = $("#chkRepeat").is(':checked') ? true : false;
    var obj = {
        command: "Start Playlist At Item",
        args: [
            Playlist,
            PlayEntrySelected,
            repeat,
            false
        ]
    }
    $.post("api/command", JSON.stringify(obj)
    ).done(function () {
        $.jGrowl("Playlist Started", {themeState:'success'});
    }).fail(function () {
        DialogError('Command failed', 'Unable to start Playlist');
    });
}

function StopEffect() {
    if (RunningEffectSelectedId < 0)
        return;

    var msg = {
        "command": "Effect Stop",
        "args": [
            "block_driveways"
        ]
    };

    $.post({
        url: "api/command",
        data: JSON.stringify(msg)
    }).done(function (data) {
        RunningEffectSelectedId = -1;
        RunningEffectSelectedName = "";
        SetButtonState('#btnStopEffect', 'disable');
        GetRunningEffects();
    }).fail(function () {
        DialogError('Command failed', 'Call to Stop Effect Failed');
        GetRunningEffects();
    });
}

var gblLastRunningEffectsXML = "";

function GetRunningEffects() {
    $.get("api/fppd/effects"
    ).done(function (data) {
        $('#tblRunningEffectsBody').html('');
        if ("runningEffects" in data) {
            data.runningEffects.forEach(function (e) {
                if (e.name == RunningEffectSelectedName)
                    $('#tblRunningEffectsBody').append('<tr class="effectSelectedEntry"><td width="5%">' + e.id + '</td><td width="95%">' + e.name + '</td></tr>');
                else
                    $('#tblRunningEffectsBody').append('<tr><td width="5%">' + e.id + '</td><td width="95%">' + e.name + '</td></tr>');
            });
        }
        setTimeout(GetRunningEffects, 1000);
    }).fail(function () {
        DialogError('Query Failed', 'Failed to refresh running effects.');
        GetRunningEffects();
    });
}

	function RebootPi()
	{
		if (confirm('REBOOT the Falcon Player?'))
		{
			ClearRestartFlag();
			ClearRebootFlag();

			//Delay reboot for 1 second to allow flags to be cleared
            setTimeout(function () {
                $.get({
                    url: "api/system/reboot",
                    data: "",
                    success: function(data) {
                        //Show FPP is rebooting notification for 60 seconds then reload the page
                        $.jGrowl('FPP is rebooting..', {life: 60000, themeState:'detract'});
                        setTimeout(function () {
                                location.href="index.php";
                        }, 60000);
                    },
                    error: function() {
                        DialogError('Command failed', 'Command failed');
                    }
            
                });    
            }, 1000);
		} 
	}

	function ShutdownPi()
	{
		if (confirm('SHUTDOWN the Falcon Player?'))
		{
            $.get({
                url: "api/system/shutdown",
                data: "",
                success: function(data) {
                    //Show FPP is rebooting notification for 60 seconds then reload the page
                    $.jGrowl('FPP is shutting down..', {life: 60000});
                },
                error: function() {
                    DialogError('Command failed', 'Command failed');
                }
        
            });
		} 
	}

function UpgradePlaylist(data, editMode)
{
    var sections = ['leadIn', 'mainPlaylist', 'leadOut'];
    var events = GetSync('api/events');
    var error = "";

    for (var s = 0; s < sections.length; s++) {
        if (typeof data[sections[s]] != 'object') {
            continue;
        }

        for (i = 0; i < data[sections[s]].length; i++) {
            var type = data[sections[s]][i]['type'];
            var o = data[sections[s]][i];
            var n = {};

            n.enabled = o.enabled;
            n.playOnce = o.playOnce;

            // Changes for both Status UI and Edit Mode.  These are needed in the status UI
            // when new fields replace old fields and where the PlaylistEntry* classes also
            // handle these conversions.
            if (type == 'branch') {
                if (((typeof o.startTime === 'undefined') ||
                     (typeof o.endTime === 'undefined')) &&
                    (typeof o.compInfo != 'undefined')) {
                    n = o;
                    n.startTime =
                        PadLeft(o.compInfo.startHour, '0', 2) + ':' +
                        PadLeft(o.compInfo.startMinute, '0', 2) + ':' +
                        PadLeft(o.compInfo.startSecond, '0', 2);

                    n.endTime =
                        PadLeft(o.compInfo.endHour, '0', 2) + ':' +
                        PadLeft(o.compInfo.endMinute, '0', 2) + ':' +
                        PadLeft(o.compInfo.endSecond, '0', 2);

                    delete n.compInfo;
                    data[sections[s]][i] = n;
                }

                if (typeof o.branchType != 'undefined') {
                    n = o;
                    n.branchTest = n.branchType;
                    delete n.branchType;
                    data[sections[s]][i] = n;
                }
            } else if (type == 'dynamic') {
                if ((o.subType == 'file') &&
                    (typeof o.dataFile != 'string') &&
                    (typeof o.data == 'string')) {
                    n = o;
                    n.dataFile = n.data;
                    data[sections[s]][i] = n;
                } else if ((o.subType == 'plugin') &&
                    (typeof o.pluginName != 'string') &&
                    (typeof o.data == 'string')) {
                    n = o;
                    n.pluginName = n.data;
                    data[sections[s]][i] = n;
                } else if ((o.subType == 'url') &&
                    (typeof o.url != 'string') &&
                    (typeof o.data == 'string')) {
                    n = o;
                    n.url = n.data;
                    data[sections[s]][i] = n;
                }
            }

            // Changes needed only during edit mode when we are upgrading a playlist
            if (editMode) {
                if (type == 'event') {
                    var id = PadLeft(o.majorID, '0', 2) + '_' + PadLeft(o.minorID, '0', 2);
                    if (typeof events[id] === 'object') {
                        n.type = 'command';
                        n.command = events[id].command;
                        n.args = events[id].args;

                        data[sections[s]][i] = n;
                    } else {
                        DialogError("Converting deprecated Event", "The Event playlist entry type has been deprecated.  FPP tries to automatically convert these to the new FPP Command playlist entry type, but the specified event ID '" + id + "' could not be found.  The existing playlist on-disk will not be modified, but the deprecated Event has been removed from the playlist editor.");
                    }
                } else if (type == 'mqtt') {
                    n.type = 'command';
                    n.command = "MQTT";

                    var args = [];
                    args.push(o.topic);
                    args.push(o.message);

                    n.args = args;

                    data[sections[s]][i] = n;
// 'Run Script' command does not support blocking yet. If this
// is done, then PlaylistEntryScript.cpp can be deprecated.
//                } else if (type == 'script') {
//                    n.type = 'command';
//                    n.command = 'Run Script';
//
//                    var args = [];
//                    args.push(o.scriptName);
//                    args.push(o.scriptArgs);
//
//                    n.args = args;
//
//                    data[sections[s]][i] = n;
                } else if (type == 'volume') {
                    n.type = 'command';
                    n.command = 'Volume Adjust';
                    n.args = [ o.volume ];

                    data[sections[s]][i] = n;
                } else if ((type == 'command') &&
                           (o.command == 'Overlay Model Text')) {
                    n = o;
                    n.command = 'Overlay Model Effect';
                    n.multisyncCommand = false;

                    var args = [];
                    args.push(o.args[0]);
                    args.push("Enabled");
                    args.push("Text");
                    args.push(o.args[1]);
                    args.push(o.args[2]);
                    args.push(o.args[3]);
                    args.push(o.args[4]);
                    args.push(o.args[5]);
                    args.push(o.args[6]);
                    args.push("0");
                    args.push(o.args[8]);

                    n.args = args;

                    data[sections[s]][i] = n;
                }
            }
        }
    }

    return data;
}

function PopulatePlaylistDetails(data, editMode, name = "")
{
    var innerHTML = "";
    var entries = 0;

    data = UpgradePlaylist(data, editMode);

    if (!editMode)
        $('#deprecationWarning').hide(); // will re-show if we find any

    var sections = ['leadIn', 'mainPlaylist', 'leadOut'];
    for (var s = 0; s < sections.length; s++) {
        var idPart = sections[s].charAt(0).toUpperCase() + sections[s].slice(1);

        if (data.hasOwnProperty(sections[s]) && data[sections[s]].length > 0)
        {
            innerHTML = "";
            for (i = 0; i < data[sections[s]].length; i++)
            {
                innerHTML += GetPlaylistRowHTML(entries, data[sections[s]][i], editMode);
                entries++;
            }
            $('#tblPlaylist' + idPart).html(innerHTML);
            $('#tblPlaylist' + idPart + 'Header').show().parent().addClass('tblPlaylistActive');

            if (!data[sections[s]].length)
                $('#tblPlaylist' + idPart).html("<tr id='tblPlaylist" + idPart + "PlaceHolder' class='unselectable'><td>&nbsp;</td></tr>");

            $('#tblPlaylist' + idPart + ' > tr').each(function() {
                PopulatePlaylistItemDuration($(this), editMode);
            });
        }
        else
        {
            $('#tblPlaylist' + idPart).html("");
            if (editMode) {
                $('#tblPlaylist' + idPart + 'Header').show().parent().addClass('tblPlaylistActive');
                $('#tblPlaylist' + idPart).html("<tr id='tblPlaylist" + idPart + "PlaceHolder' class='unselectable'><td>&nbsp;</td></tr>");
            } else {
                $('#tblPlaylist' + idPart + 'Header').hide().parent().removeClass('tblPlaylistActive');;
            }
        }
    }

    if (!editMode) {
        gblCurrentLoadedPlaylist = data.name;
        gblCurrentLoadedPlaylistCount = entries;
        UpdatePlaylistDurations();
    }
    var desc = "";
    if (data.hasOwnProperty('desc')) {
        desc = data.desc
    }
    $("#txtPlaylistDesc").val(desc)
    if (name == "") {
        SetPlaylistName(data.name);
    } else {
        SetPlaylistName(name);
    }

    if (editMode) {
        if (typeof data.random === "undefined") {
            $('#randomizePlaylist').val(0);
        } else {
            $('#randomizePlaylist').val(data.random);
        }
    } else {
        if (typeof data.random === "undefined") {
            $('#txtRandomize').html('Off');
        } else {
            if (data.random == 0)
                $('#txtRandomize').html('Off');
            else if (data.random == 1)
                $('#txtRandomize').html('Once at load time');
            else if (data.random == 2)
                $('#txtRandomize').html('Once per iteration');
            else
                $('#txtRandomize').html('Invalid value');
        }
    }
}

function PopulatePlaylistDetailsEntries(playselected,playList)
{
    var type;
    var pl;
    var xmlhttp=new XMLHttpRequest();
    var innerHTML="";
    var fromMemory = "";

    if (playselected == true)
    {
        pl = $('#playlistSelect :selected').text();
    }
    else
    {
        pl = playList;
        fromMemory = '&fromMemory=1';
    }

    PlayEntrySelected = 0;
    PlaySectionSelected = '';

    $.ajax({
        url: 'fppjson.php?command=getPlayListEntries&pl=' + pl + '&mergeSubs=1' + fromMemory,
        dataType: 'json',
        success: function(data, reqStatus, xhr) {
            PopulatePlaylistDetails(data, 0, pl);
            VerbosePlaylistItemDetailsToggled();
        }
    });
}

function SelectPlaylistDetailsEntryRow(index)
{
		PlayEntrySelected  = index;
}

function SetVolume(value) {
    var obj = {
        volume: value
    };
    $.post({
        url: "api/system/volume",
        data: JSON.stringify(obj)
    }
    ).done(function (data) {
        // Nothing
    }).fail(function () {
        DialogError("ERROR", "Failed to set volume to " + value);
    })
}

function SetFPPDmode()
{
    var mode = $('#selFPPDmode').val();
    var modeText = "unknown"; // 0
    if (mode == 1) {
        modeText = "bridge";
    } else if (mode == 2) {
        modeText = "player";
    } else if (mode ==6) {
        modeText = "master";
    } else if (mode == 8) {
        modeText = "remote";
    }

    $.ajax({
        url: "api/settings/fppMode",
        type: 'PUT',
        data: modeText
    }).done(function(data) {
		$.jGrowl("fppMode Saved",{themeState:'success'});
		RestartFPPD();
    }).fail(function() {
        DialogError("ERROR", "Error Settng fppMode to " + modeText);
    });
}

function AdjustFPPDModeFromStatus(mode) {
    var cur = $("#selFPPDmode").val();
    SetupUIForMode(mode);
    if (mode != cur) {
        if(mode == 1) // Bridge Mode
        {
            $("#selFPPDmode").prop("selectedIndex",3);
            $("#textFPPDmode").text("Bridge");
        } else if (mode == 8) { // Remote Mode
            $("#selFPPDmode").prop("selectedIndex",2);
            $("#textFPPDmode").text("Player (Remote)");
        } else { // Player or Master modes
            if (mode == 2) { // Player
                $("#selFPPDmode").prop("selectedIndex",0);
                $("#textFPPDmode").text("Player (Standalone)");
            } else {
                $("#selFPPDmode").prop("selectedIndex",1);
                $("#textFPPDmode").text("Player (Master)");
            }
        }
    }
}

function GetFPPDmode()
{
    $.get("api/settings/fppMode"
         ).done(function(data) {
            if ("value" in data) {
                var mode = 0;
                if (data.value == "bridge") {
                    mode = 1;
                } else if (data.value == "player") {
                    mode = 2;
                } else if (data.value == "master") {
                    mode = 4;
                } else if (data.value == "remote") {
                    mode = 8;
                }
                SetupUIForMode(mode);
                if(mode == 1) // Bridge Mode
                {
                    $("#selFPPDmode").prop("selectedIndex",3);
                    $("#textFPPDmode").text("Bridge");
                } else if (mode == 8) { // Remote Mode
                    $("#selFPPDmode").prop("selectedIndex",2);
                    $("#textFPPDmode").text("Player (Remote)");
                } else { // Player or Master modes
                    if (mode == 2) { // Player
                        $("#selFPPDmode").prop("selectedIndex",0);
                        $("#textFPPDmode").text("Player (Standalone)");
                    } else {
                        $("#selFPPDmode").prop("selectedIndex",1);
                        $("#textFPPDmode").text("Player (Master)");
                    }
                }
            } else {
                DialogError("Invalid Mode", "Mode API returned unexpected value");
            }
    }).fail(function(data){
		DialogError("Failed to query Settings", "Could not load mode");
    });
}

var helpOpen = 0;
function HelpClosed() {
    helpOpen = 0;
}

function DisplayHelp()
{
    if (helpOpen) {
        helpOpen = 0;
        $('#dialog-help').fppDialog('close');
        return;
    }

    var tmpHelpPage = helpPage;

	if ((helpPage == 'help/settings.php') && $('#tabs').length) {
		var tab = $("#tabs li.ui-tabs-active a").attr('href').replace('#tab-', '');
        if (tab != '') {
            tmpHelpPage = "help/" + tab;
        }
	}

	$('#helpText').html("No help file exists for this page yet.  Check the <a href='https://falconchristmas.github.io/FPP_Manual(4.0).pdf' target='_blank'>FPP Manual</a> for more info.");
	$('#helpText').load(tmpHelpPage);
	$('#dialog-help').fppDialog({ height: 600, width: 1000, title: "Help - Hit F1 or ESC to close", close: HelpClosed });
	$('#dialog-help').fppDialog( "moveToTop" );
    helpOpen = 1;
}

function GetGitOriginLog()
{
    $('#logText').html('Loading list of changes from github. <div class="ajax-loading-60px"></div>');
	$('#logViewer').fppDialog({ height: 600, width: 800, title: "Git Changes" });
	$('#logViewer').fppDialog( "moveToTop" );
    $.get({
        url: "api/git/originLog",
        data: "",
        success: function(data) {
            if ("rows" in data) {
                html = [];
                html.push("<table>")
                data.rows.forEach(function(r) {
                    html.push('<tr><td><a href="https://github.com/FalconChristmas/fpp/commit/');
                    html.push(r.hash);
                    html.push('">');
                    html.push(r.hash.substring(0,8));
                    html.push('</a></td><td>');
                    html.push(r.msg);
                    html.push('</td></tr>');
                });
                html.push('</table>');
                $('#logText').html(html.join(''));
            }
        }
    });
}

function GetVideoInfo(file)
{
    $('#fileText').html("Getting Video Info.");

    $.get("api/media/" + file + "/meta", function(data) {
        $('#fileText').html('<pre>' + syntaxHighlight(JSON.stringify(data, null, 2)) + '</pre>');
        $('#fileViewer').fppDialog({ height: 600, width: 800, title: "Video Info" });
        $('#fileViewer').fppDialog( "moveToTop" );
    });
}

function PlayFileInBrowser(dir, file)
{
	window.open("api/file/" + dir + "/" + encodeURIComponent(file) + "?play=1");
}

function CopyFile(dir, file)
{
	var newFile = prompt("New Filename:", file);

	var postData = "command=copyFile&dir=" + dir + "&filename=" + encodeURIComponent(file) + "&newfilename=" + encodeURIComponent(newFile);

	$.post("fppjson.php", postData).done(function(data) {
		if (data.status == 'success')
			GetFiles(dir);
		else
			DialogError("File Copy Failed", "Error: File Copy failed.");
	}).fail(function() {
		DialogError("File Copy Failed", "Error: File Copy failed.");
	});
}

function RenameFile(dir, file)
{
	var newFile = prompt("New Filename:", file);

	var postData = "command=renameFile&dir=" + dir + "&filename=" + encodeURIComponent(file) + "&newfilename=" + encodeURIComponent(newFile);

	$.post("fppjson.php", postData).done(function(data) {
		if (data.status == 'success')
			GetFiles(dir);
		else
			DialogError("File Rename Failed", "Error: File Rename failed.");
	}).fail(function() {
		DialogError("File Rename Failed", "Error: File Rename failed.");
	});
}

function DownloadFile(dir, file)
{
	location.href="api/file/" + dir + "/" + encodeURIComponent(file);
}

function DownloadFiles(dir, files)
{
    if (files.length == 1) {
        DownloadFile(dir, files[0]);
    } else {
        for (var i = 0; i < files.length; i++) {
            window.open("api/file/" + dir + "/" + encodeURIComponent(files[i]));
        }
    }
}

function DownloadZip(dir)
{
	location.href="api/files/zip/" + dir;
}

function ViewImage(file)
{
	var url = "api/file/Images/" + encodeURIComponent(file);
	window.open(url, '_blank');
}

function ViewFile(dir, file){
	var url = "api/file/" + dir + "/" + encodeURIComponent(file);
	ViewFileImpl(url, file);
}
function TailFile(dir, file, lines) {
    var url = "api/file/" + dir + "/" + encodeURIComponent(file) + "?tail=" + lines;
    console.log(url);
	ViewFileImpl(url, file);
}
function ViewFileImpl(url, file)
{
	$('#fileText').html("Loading...");
	$.get(url, function(text) {
		var ext = file.split('.').pop();
		if (ext != "html")
			$('#fileText').html("<pre>" + text.replace(/</g, '&lt;').replace(/>/g, '&gt;') + "</pre>");
	});

	$('#fileViewer').fppDialog({ height: 600, width: 800, title: "File Viewer: " + file });
	$('#fileViewer').fppDialog( "moveToTop" );
}

function DeleteFile(dir, row, file)
{
	if (file.indexOf("/") > -1)
	{
		alert("You can not delete this file.");
		return;
	}

    $.ajax({
        url: "api/file/" + dir + "/" + encodeURIComponent(file),
        type: 'DELETE'
    }).done(function(data) {
        if (data.status == "OK") {
            $(row).remove();
        } else {
            DialogError("ERROR", "Error deleting file \"" + file + "\": " + data.status);
        }
    }).fail(function() {
        DialogError("ERROR", "Error deleting file: " + file);
    });
}

function SetupSelectableTableRow(info)
{
	$('#' + info.tableName + ' > tbody').on('mousedown', 'tr', function(event,ui){
		$('#' + info.tableName + ' > tbody > tr').removeClass('fppTableSelectedEntry');
		$(this).addClass('fppTableSelectedEntry');
		var items = $('#' + info.tableName + ' > tbody > tr');
		info.selected  = items.index(this);

		for (var i = 0; i < info.enableButtons.length; i++) {
			SetButtonState('#' + info.enableButtons[i], "enable");
		}
		for (var i = 0; i < info.disableButtons.length; i++) {
			SetButtonState('#' + info.disableButtons[i], "disable");
		}
	});

    if (info.hasOwnProperty('sortable') && info.sortable && (window.innerWidth > 600)) {
        $('#' + info.tableName + ' > tbody').sortable({
            update: function(event, ui) {
                if ((info.hasOwnProperty('sortableCallback')) &&
                    (info.sortableCallback != '')) {
                    window[info.sortableCallback]();
                }
            },
            scroll: true
        }).disableSelection();
    }
}

function DialogOK(title, message)
{
	$('#dialog-popup').fppDialog({
		mocal: true,
		height: 'auto',
		width: 400,
		autoResize: true,
		closeOnEscape: false,
		buttons: {
			Ok: function() {
				$(this).fppDialog("close");
			}
		}
	});
	$('#dialog-popup').fppDialog('option', 'title', title);
	$('#dialog-popup').html("<center>" + message + "</center>");
	$('#dialog-popup').show();
	$('#dialog-popup').draggable();
}

// Simple wrapper for now, but we may highlight this somehow later
function DialogError(title, message)
{
	DialogOK(title, message);
}

// page visibility prefixing
function getHiddenProp(){
    var prefixes = ['webkit','moz','ms','o'];
    
    // if 'hidden' is natively supported just return it
    if ('hidden' in document) return 'hidden';
    
    // otherwise loop over all the known prefixes until we find one
    for (var i = 0; i < prefixes.length; i++){
        if ((prefixes[i] + 'Hidden') in document) 
            return prefixes[i] + 'Hidden';
    }

    // otherwise it's not supported
    return null;
}

// return page visibility
function isHidden() {
    var prop = getHiddenProp();
    if (!prop) return false;
    
    return document[prop];
}

function bindVisibilityListener() {
	var visProp = getHiddenProp();
	if (visProp) {
	  var evtname = visProp.replace(/[H|h]idden/,'') + 'visibilitychange';
	  document.addEventListener(evtname, handleVisibilityChange);
	}
}

function handleVisibilityChange() {
    if (isHidden() && statusTimeout != null) {
        clearTimeout(statusTimeout);
        statusTimeout = null;
    } else {
         GetFPPStatus();
    }
}

// syntaxHighlight() from https://stackoverflow.com/questions/4810841/pretty-print-json-using-javascript
function syntaxHighlight(json) {
    json = json.replace(/&/g, '&amp;').replace(/</g, '&lt;').replace(/>/g, '&gt;');
    return json.replace(/("(\\\\u[a-zA-Z0-9]{4}|\\\\[^u]|[^\\\\"])*"(\s*:)?|\b(true|false|null)\b|-?\d+(?:\.\d*)?(?:[eE][+\-]?\d+)?)/g, function (match) {
        var cls = 'jsNumber';
        if (/^"/.test(match)) {
            if (/:$/.test(match)) {
                cls = 'jsKey';
            } else {
                cls = 'jsString';
            }
        } else if (/true|false/.test(match)) {
            cls = 'jsBoolean';
        } else if (/null/.test(match)) {
            cls = 'jsNull';
        }
        return '<span class="' + cls + '">' + match + '</span>';
    });
}

function CommandToJSON(commandSelect, tblCommand, json, addArgTypes = false) {
    var args = new Array()
    var argTypes = new Array()
    var commandVal = $('#' + commandSelect).val();;
    json['command'] = commandVal;
    if (commandVal != "" && !(typeof commandVal == "undefined")) {
        json['multisyncCommand'] = $("#" + tblCommand + "_multisync").is(":checked");
        json['multisyncHosts'] = $("#" + tblCommand + "_multisyncHosts").val();
        for (var x = 1; x < 20; x++) {
            var inp =  $("#" + tblCommand + "_arg_" + x);
            var val = inp.val();
            if (inp.attr('type') == 'checkbox') {
                if (inp.is(":checked")) {
                    args.push("true");
                } else {
                    args.push("false");
                }
                if (addArgTypes) {
                    argTypes.push(inp.data("arg-type"));
                }
            } else if (inp.attr('type') == 'number' || inp.attr('type') == 'text') {
                args.push(val);
                var adj =  $("#" + tblCommand + "_arg_" + x + "_adjustable");
                if (adj.attr('type') == "checkbox") {
                    if (adj.is(":checked")) {
                        if (typeof json['adjustable'] == "undefined") {
                            json['adjustable'] = {};
                        }
                        json['adjustable'][x] = inp.attr('type');
                    } else {
                        if (typeof json['adjustable'] != "undefined") {
                            delete json['adjustable'][x];
                            if (jQuery.isEmptyObject(json['adjustable'])) {
                                delete json['adjustable'];
                            }
                        }
                    }
                }
                if (addArgTypes) {
                    argTypes.push(inp.data("arg-type"));
                }
            } else if (Array.isArray(val)) {
                args.push(val.toString());
                if (addArgTypes) {
                    argTypes.push(inp.data("arg-type"));
                }
            } else if (typeof val != "undefined") {
                args.push(val);
                if (addArgTypes) {
                    argTypes.push(inp.data("arg-type"));
                }
            }
        }
    }
    json['args'] = args;
    if (addArgTypes) {
        json['argTypes'] = argTypes;
    }
    return json;
}

function LoadCommandArg() {
    LoadCommandList($('.arg_command'));
}

var commandList = "";
var commandListByName = {};
var extraCommands = "";
function PopulateCommandListCache() {
    if (typeof commandList != "string")
        return;

    $.ajax({
        dataType: "json",
        url: "api/commands",
        async: false,
        success: function(data) {
           commandList = data;
           if (extraCommands != "") {
                $.each( extraCommands, function(key, val) {
                    commandList.push(val);
                });
           }

           $.each( commandList, function(key, val) {
               commandListByName[val['name']] = val;
           });
        }});
}

function LoadCommandList(commandSelect) {
    if (typeof commandSelect === "string") {
        commandSelect = $('#' + commandSelect);
    }
    if (commandList == "") {
        PopulateCommandListCache();
    }

    $.each( commandList, function(key, val) {
        option = "<option value='" + val['name'] + "'>" + val['name'] + "</option>";
        commandSelect.append(option);
    });
}

function UpdateChildVisibility() {
    if (typeof playlistEntryTypes === "undefined") {
        return;
    }
    var pet = playlistEntryTypes[$('#pe_type').val()];
    var keys = Object.keys(pet.args);
    var shown = [];

    for (var i = 0; i < keys.length; i++) {
        var a = pet.args[keys[i]];
        if (typeof a['children'] === 'object') {
            var val = $('.arg_' + a.name).val();
            var ckeys = Object.keys(a.children);
            for (var c = 0; c < ckeys.length; c++) {
                for (var x = 0; x < a.children[ckeys[c]].length; x++) {
                    if (val == ckeys[c]) {
                        if ($('.arg_row_' + a.name).is(":visible")) {
                            $('.arg_row_' + a.children[ckeys[c]][x]).show();
                            shown.push(a.children[ckeys[c]][x]);
                        } else {
                            $('.arg_row_' + a.children[ckeys[c]][x]).hide();
                        }
                    } else {
                        if (!shown.includes(a.children[ckeys[c]][x])) {
                            $('.arg_row_' + a.children[ckeys[c]][x]).hide();
                        }
                    }
                }
            }
        }
    }
}

function CommandArgChanged() {
    $('#playlistEntryCommandOptions').html('');
    CommandSelectChanged('playlistEntryOptions_arg_1', 'playlistEntryCommandOptions');
}

var allowMultisyncCommands = false;
function OnMultisyncChanged(mscheck, tblCommand) {
    var b = $(mscheck).is(":checked");
    if (b) {
        $("#" + tblCommand + "_multisyncHosts_row").show();
    } else {
        $("#" + tblCommand + "_multisyncHosts_row").hide();
    }
}

var remoteIpList = null;
function GetRemotes() {
    if (remoteIpList == null) {
        $.ajax({
        dataType: "json",
        async: false,
        url: "api/remotes",
        success: function(data) {
               remoteIpList = data;
             }
         });
    }
    return remoteIpList;
}
function CommandSelectChanged(commandSelect, tblCommand, configAdjustable = false, argPrintFunc = PrintArgInputs)
{
    for (var x = 1; x < 25; x++) {
        $('#' + tblCommand + '_arg_' + x + '_row').remove();
        $("#" + tblCommand + "_multisync_row").remove();
        $("#" + tblCommand + "_multisyncHosts_row").remove();
    }
    var command = $('#' + commandSelect).val();
    if (typeof command == "undefined"  ||  command == null) {
        return;
    }
    var co = commandList.find(function(element) {
                              return element["name"] == command;
                              });
   if (typeof co == "undefined"  ||  co == null) {
       $.ajax({
       dataType: "json",
       async: false,
       url: "api/commands/" + command,
       success: function(data) {
              co = data;
            }
        });
   }
    var line = "<tr id='" + tblCommand + "_multisync_row' ";
    if (!allowMultisyncCommands || command == "") {
        line += "style='display:none'";
    }
    line += "><td>Multicast:</td><td><input type='checkbox' id='" + tblCommand
        + "_multisync' onChange='OnMultisyncChanged(this, \"" +  tblCommand + "\");'></input></td></tr>";
    $('#' + tblCommand).append(line);
    line = "<tr id='" + tblCommand + "_multisyncHosts_row' style='display:none'><td>Hosts:</td><td><input style='width:100%;' type='text' id='" + tblCommand + "_multisyncHosts'";
    line += " list='" + tblCommand + "_multisyncHosts_list'></input>";
    line += "<datalist id='"+ tblCommand + "_multisyncHosts_list'>";
    remotes = GetRemotes();
    $.each( remotes, function (k, v) {
           line += "<option value='" + k + "'>" + v + "</option>\n";
           });
    line += "</datalist></td></tr>";
    
    $('#' + tblCommand).append(line);

    argPrintFunc(tblCommand, configAdjustable, co['args']);

}
function SubCommandChanged(subCommandV, configAdjustable = false, argPrintFunc = PrintArgInputs) {
    var subCommand = $(subCommandV);
    if (typeof subCommandV === "string") {
        subCommand = $("#" + subCommandV);
    }
    var val = subCommand.val();
    var url = subCommand.data("url");
    if (url == null) {
        url = subCommand.data("contentlisturl");
    }
    var count = subCommand.data("count");
    var tblCommand = subCommand.data('tblcommand');
    
    for (var x = count+1; x < 25; x++) {
        $('#' + tblCommand + '_arg_' + x + '_row').remove();
    }
    $.ajax({
           dataType: "json",
           async: false,
           url: url + val,
           success: function(data) {
            argPrintFunc(tblCommand, false, data['args'], count+1);
           }
    });

}
function PrintArgsInputsForEditable(tblCommand, configAdjustable, args, startCount = 1) {
    var count = startCount;
    var initFuncs = [];
    var haveTime = 0;
    var haveDate = 0;
    var children = [];

//    $.each( args,
    var valFunc = function( key, val ) {
        if (val['type'] == 'args') {
            return;
        }
        
        if ((val.hasOwnProperty('statusOnly')) &&
            (val.statusOnly == true)) {
            return;
        }
        if ((val.hasOwnProperty('hidden')) &&
            (val.hidden == true)) {
            return;
        }
        var ID = tblCommand + "_arg_" + count;
        var line = "<tr id='" + ID + "_row' class='arg_row_" + val['name'] + "'><td>";
        var subCommandInitFunc = null;
        if (children.includes(val['name']))
            line += "&nbsp;&nbsp;&nbsp;&nbsp;&bull;&nbsp;";

        var typeName = val['type'];
        if (typeName == "datalist") {
            typeName = "string";
        }

        var dv = "";
        if (typeof val['default'] != "undefined") {
            dv = val['default'];
        }
        var contentListPostfix = "";
        if (val['type'] == "subcommand") {
            line += val["description"] + ":</td><td>";
            line += "<select class='playlistDetailsSelect arg_" + val['name'] + "' name='parent_" + val['name'] + "' id='" + ID + "'";
            line += " onChange='SubCommandChanged(this, " + configAdjustable + ", PrintArgsInputsForEditable)'";
            line += " data-url='" + val['contentListUrl'] + "'";
            line += " data-count='" + count + "'";
            line += " data-tblcommand='" + tblCommand + "'";
            line += " data-arg-type='subcommand'";
            line += ">";
            subCommandInitFunc = function () { SubCommandChanged(ID, configAdjustable, PrintArgsInputsForEditable);};
            $.each( val['contents'], function( key, v ) {
                   line += '<option value="' + v + '"';
                   if (v == dv) {
                        line += " selected";
                   }

                    if (Array.isArray(val['contents']))
                        line += ">" + v + "</option>";
                    else
                        line += ">" + key + "</option>";
             });
             line += "</select>";
        } else {
            line += val["description"] + " (" + typeName + "):</td><td>";
            line += "<input class='arg_" + val['name'] + "' id='" + ID  + "' type='text' size='40' maxlength='200' data-arg-type='" + typeName + "' ";
            if (val['type'] == "datalist" ||  (typeof val['contentListUrl'] != "undefined") || (typeof val['contents'] != "undefined")) {
                line += " list='" + ID + "_list' value='" + dv + "'";
            } else if (val['type'] == "bool") {
                if (dv == "true" || dv == "1") {
                    line += " value='true'";
                } else {
                    line += " value='false'";
                }
            } else if (val['type'] == "time") {
                line += " value='00:00:00'";
            } else if (val['type'] == "date") {
                line += " value='2020-12-25'";
            } else if ((val['type'] == "int") || (val['type'] == "float")) {
                if (dv != "") {
                    line += " value='" + dv + "'";
                } else if (typeof val['min'] != "undefined") {
                    line += " value='" + val['min'] + "'";
                }
            } else if (dv != "") {
                line += " value='" + dv + "'";
            }
            line += ">";
            if ((val['type'] == "int") || (val['type'] == "float")) {
                if (typeof val['unit'] === 'string') {
                    line += ' ' + val['unit'];
                }
            }
            line +="</input>";
            if (val['type'] == "datalist" || (typeof val['contentListUrl'] != "undefined") || (typeof val['contents'] != "undefined")) {
                line += "<datalist id='" + ID + "_list'>";
                $.each(val['contents'], function( key, v ) {
                       line += '<option value="' + v + '"';
                       line += ">" + v + "</option>";
                       });
                line += "</datalist>";
                contentListPostfix = "_list";
            }
        }

        line += "</td></tr>";
        $('#' + tblCommand).append(line);
        if (typeof val['contentListUrl'] != "undefined") {
            var selId = "#" + tblCommand + "_arg_" + count + contentListPostfix;
            $.ajax({
                   dataType: "json",
                   url: val['contentListUrl'],
                   async: false,
                   success: function(data) {
                       if (Array.isArray(data)) {
                            $.each( data, function( key, v ) {
                              var line = '<option value="' + v + '"';
                              if (v == dv) {
                                line += " selected";
                              }
                              line += ">" + v + "</option>";
                              $(selId).append(line);
                            });
                       } else {
                            $.each( data, function( key, v ) {
                                   var line = '<option value="' + key + '"';
                                   if (key == dv) {
                                        line += " selected";
                                   }
                                   line += ">" + v + "</option>";
                                   $(selId).append(line);
                            });
                       }
                   }
                   });
        }
        if (subCommandInitFunc != null) {
            subCommandInitFunc();
        }
        count = count + 1;
    };
    $.each( args, valFunc);
}

function PrintArgInputs(tblCommand, configAdjustable, args, startCount = 1) {
    var count = startCount;
    var initFuncs = [];
    var haveTime = 0;
    var haveDate = 0;
    var children = [];

    $.each( args, function( key, val ) {
         if (val['type'] == 'args')
            return;

         if ((val.hasOwnProperty('statusOnly')) &&
             (val.statusOnly == true)) {
            return;
         }
        if ((val.hasOwnProperty('hidden')) &&
            (val.hidden == true)) {
           return;
        }

         var ID = tblCommand + "_arg_" + count;
         var line = "<tr id='" + ID + "_row' class='arg_row_" + val['name'] + "'><td>";
         var subCommandInitFunc = null;
           
         if (children.includes(val['name']))
            line += "&nbsp;&nbsp;&nbsp;&nbsp;&bull;&nbsp;";

         line += val["description"] + ":</td><td>";
         
         var dv = "";
         if (typeof val['default'] != "undefined") {
            dv = val['default'];
         }
         var contentListPostfix = "";
         if ((val['type'] == "string") || (val['type'] == 'file') || (val['type'] == "multistring")) {
            if (typeof val['init'] === 'string') {
                initFuncs.push(val['init']);
            }

            if (typeof val['contents'] !== "undefined") {
                line += "<select class='playlistDetailsSelect arg_" + val['name'] + "' name='parent_" + val['name'] + "' id='" + ID + "'";
                if (typeof val['contentListUrl'] != "undefined") {
                    line += " data-contentlisturl='" + val['contentListUrl'] + "'";
                }
                if (val['type'] == "multistring") {
                    line += " multiple";
                }

                if (typeof val['children'] === 'object') {
                    if (tblCommand == 'playlistEntryCommandOptions')
                        line += " onChange='UpdateChildVisibility();";
                    if (typeof val['onChange'] === 'string') {
                        line += ' ' + val['onChange'] + '();';
                        initFuncs.push(val['onChange']);
                    }

                    line += "'";

                    var ckeys = Object.keys(val['children']);
                    for (var c = 0; c < ckeys.length; c++) {
                        for (var x = 0; x < val['children'][ckeys[c]].length; x++) {
                            children.push(val['children'][ckeys[c]][x]);
                        }
                    }
                } else {
                    if (typeof val['onChange'] === 'string') {
                        line += " onChange='" + val['onChange'] + "();'";
                        initFuncs.push(val['onChange']);
                    }
                }

                line += ">";
                $.each( val['contents'], function( key, v ) {
                       line += '<option value="' + v + '"';
                       if (v == dv) {
                            line += " selected";
                       }

                        if (Array.isArray(val['contents']))
                            line += ">" + v + "</option>";
                        else
                            line += ">" + key + "</option>";
                });
                line += "</select>";
            } else if ((typeof val['contentListUrl'] == "undefined") &&
                       (typeof val['init'] == "undefined")) {
                line += "<input class='arg_" + val['name'] + "' id='" + ID  + "' type='text' size='40' maxlength='200' value='" + dv + "'";

                if (typeof val['placeholder'] === 'string') {
                    line += " placeholder='" + val['placeholder'] + "'";
                }

                line += "></input>";
                if (configAdjustable && val['adjustable']) {
                    line += "&nbsp;<input type='checkbox' id='" + ID + "_adjustable' class='arg_" + val['name'] + "'>Adjustable</input>";
                }

                if (val['type'] == 'file') {
                    line += "&nbsp;<input type='button' value='Choose File' onclick='FileChooser(" + '"' + val['directory'] + '",".arg_' + val['name'] + '"' + ");' class='buttons'>";
                }
            } else {
                // Has a contentListUrl OR a init script
                line += "<select class='playlistDetailsSelect arg_" + val['name'] + "' id='" + ID + "'";
                if (val['type'] == "multistring") {
                    line += " multiple";
                }
                if (typeof val['contentListUrl'] != "undefined") {
                    line += " data-contentlisturl='" + val['contentListUrl'] + "'";
                }
                if (typeof val['children'] === 'object') {
                    if (tblCommand == 'playlistEntryCommandOptions')
                        line += " onChange='UpdateChildVisibility();";
                    if (typeof val['onChange'] === 'string') {
                        line += ' ' + val['onChange'] + '();';
                        initFuncs.push(val['onChange']);
                    }

                    line += "'";

                    var ckeys = Object.keys(val['children']);
                    for (var c = 0; c < ckeys.length; c++) {
                        for (var x = 0; x < val['children'][ckeys[c]].length; x++) {
                            children.push(val['children'][ckeys[c]][x]);
                        }
                    }
                } else {
                    if (typeof val['onChange'] === 'string') {
                        line += " onChange='" + val['onChange'] + "();'";
                        initFuncs.push(val['onChange']);
                    }
                }

                line += ">";
                if (val['allowBlanks']) {
                    line += "<option value=''></option>";
                }
                line += "</select>";
            }
         } else if (val['type'] == "datalist") {
            line += "<input class='arg_" + val['name'] + "' id='" + ID  + "' type='text' size='40' maxlength='200' value='" + dv + "' list='" + ID + "_list'></input>";
            line += "<datalist id='" + ID + "_list'";
            if (typeof val['contentListUrl'] != "undefined") {
                line += " data-contentlisturl='" + val['contentListUrl'] + "'";
            }
            line += ">";
            $.each( val['contents'], function( key, v ) {
                   line += '<option value="' + v + '"';
                   line += ">" + v + "</option>";
            })
            line += "</datalist>";
            contentListPostfix = "_list";
         } else if (val['type'] == "bool") {
            line += "<input type='checkbox' class='arg_" + val['name'] + "' id='" + ID  + "' value='true'";
             if (dv == "true" || dv == "1") {
                line += " checked";
             }
            line += "></input>";
         } else if (val['type'] == "color") {
            line += "<input type='color' class='arg_" + val['name'] + "' id='" + ID  + "' value='" + dv + "'></input>";
         } else if (val['type'] == "time") {
            haveTime = 1;
            line += "<input class='time center arg_" + val['name'] + "' id='" + ID + "' type='text' size='8' value='00:00:00'/>";
         } else if (val['type'] == "date") {
            haveDate = 1;
            line += "<input class='date center arg_" + val['name'] + "' id='" + ID + "' type='text' size='10' value='2020-01-01'/>";
         } else if (val['type'] == "range") {
             line += val['min'] + "<input type='range' class='arg_" + val['name'] + ",cmdArgSlider' id='" + ID  + "' min='" + val['min'] + "' max='" + val['max'] + "'";
             if (dv != "") {
                line += " value='" + dv + "'";
             } else if (typeof val['min'] != "undefined") {
                line += " value='" + val['min'] + "'";
             }
             line += "></input>" + val['max'];
         } else if ((val['type'] == "int") || (val['type'] == "float")) {
             line += "<input type='number' class='arg_" + val['name'] + "' id='" + ID  + "' min='" + val['min'] + "' max='" + val['max'] + "'";
             if (dv != "") {
                line += " value='" + dv + "'";
             } else if (typeof val['min'] != "undefined") {
                 line += " value='" + val['min'] + "'";
             }
             if (typeof val['step'] === "number") {
                line += " step='" + val['step'] + "'";
             }
             line += "></input>";

             if (typeof val['unit'] === 'string') {
                line += ' ' + val['unit'];
             }
             if (configAdjustable && val['adjustable']) {
                line += "&nbsp;<input type='checkbox' id='" + ID + "_adjustable' class='arg_" + val['name'] + "'>Adjustable</input>";
             }
         } else if (val['type'] == "subcommand") {
             line += "<select class='playlistDetailsSelect arg_" + val['name'] + "' name='parent_" + val['name'] + "' id='" + ID + "'";
             line += " onChange='SubCommandChanged(this, " + configAdjustable + ")'";
             line += " data-url='" + val['contentListUrl'] + "'";
             line += " data-count='" + count + "'";
             line += " data-tblcommand='" + tblCommand + "'";
             line += ">";
             subCommandInitFunc = function () { SubCommandChanged(ID, configAdjustable);};
             $.each( val['contents'], function( key, v ) {
                   line += '<option value="' + v + '"';
                   if (v == dv) {
                        line += " selected";
                   }

                    if (Array.isArray(val['contents']))
                        line += ">" + v + "</option>";
                    else
                        line += ">" + key + "</option>";
             });
             line += "</select>";
         }
         
         line += "</td></tr>";
         $('#' + tblCommand).append(line);
         if (typeof val['contentListUrl'] != "undefined") {
            var selId = "#" + tblCommand + "_arg_" + count + contentListPostfix;
            $.ajax({
                   dataType: "json",
                   url: val['contentListUrl'],
                   async: false,
                   success: function(data) {
                       if (Array.isArray(data)) {
                            $.each( data, function( key, v ) {
                              var line = '<option value="' + v + '"'
                              if (v == dv) {
                                   line += " selected";
                              }
                              line += ">" + v + "</option>";
                              $(selId).append(line);
                           })
                       } else {
                            $.each( data, function( key, v ) {
                              var line = '<option value="' + key + '"'
                              if (key == dv) {
                                   line += " selected";
                              }
                              line += ">" + v + "</option>";
                              $(selId).append(line);
                           })
                       }
                   },
            });
         }
         if (subCommandInitFunc != null) {
           subCommandInitFunc();
         }
         count = count + 1;
    });

    if (haveTime) {
        InitializeTimeInputs();
    }

    if (haveDate) {
        InitializeDateInputs();
    }

    if (tblCommand == 'playlistEntryCommandOptions')
        UpdateChildVisibility();

    for (var i = 0; i < initFuncs.length; i++) {
        if (typeof window[initFuncs[i]] == 'function' ) {
            window[initFuncs[i]]();
        }
    }
}

function ReloadContentList(baseUrl, inp) {
    var arg = $(inp);
    if (typeof inp === "string") {
        arg = $("#" + inp);
    }
    var url = arg.data("contentlisturl");
    arg.empty();
    baseUrl.split(",").forEach(function (burl) {
        $.ajax({
           dataType: "json",
           async: false,
           url: "http://" + burl + "/" + url,
           success: function(data) {
               var firstToRemove = 0;
               if (arg.find("options[0]").value == "") {
                   arg.innerHTML = "<option value=''></option>";
               }
               
               if (Array.isArray(data)) {
                    $.each( data, function( key, v ) {
                      var line = '<option value="' + v + '"'
                      line += ">" + v + "</option>";
                      arg.append(line);
                   })
               } else {
                    $.each( data, function( key, v ) {
                      var line = '<option value="' + key + '"'
                      line += ">" + v + "</option>";
                      arg.append(line);
                   })
               }
           }
        })});
}

function PopulateExistingCommand(json, commandSelect, tblCommand, configAdjustable = false, argPrintFunc = PrintArgInputs) {
    if (typeof json != "undefined") {
        $('#' + commandSelect).val(json["command"]);
        CommandSelectChanged(commandSelect, tblCommand, configAdjustable, argPrintFunc);
        var baseUrl = "";
        if (allowMultisyncCommands) {
            var to = typeof json['multisyncCommand'] ;
            
            if (typeof json['multisyncCommand'] != "undefined") {
                var val = json['multisyncCommand'];
                $("#" + tblCommand + "_multisync").prop("checked", val);
                if (val) {
                    val = json['multisyncHosts']
                    baseUrl = val;
                    $("#" + tblCommand + "_multisyncHosts_row").show();
                    $("#" + tblCommand + "_multisyncHosts").val(val);
                }
            }
        } else {
            $("#" + tblCommand + "_multisync_row").hide();
            $("#" + tblCommand + "_multisyncHosts_row").hide();
        }
        
    
        if (typeof json['args'] != "undefined") {
            var count = 1;
            $.each( json['args'], function( key, v ) {
                   var inp =  $("#" + tblCommand + "_arg_" + count);
                   if (inp.data('contentlisturl') != null && baseUrl != "") {
                       ReloadContentList(baseUrl, inp);
                   }
                          
                   var multattr = inp.attr('multiple');
                   if (inp.attr('type') == 'checkbox') {
                       var checked = false;
                       if (v == "true" || v == "1") {
                           checked = true;
                       }
                       inp.prop( "checked", checked);
                   } else if (typeof multattr !== typeof undefined && multattr !== false) {
                       var split = v.split(",");
                       console.log(inp.attr('type') + "  " + inp.attr('multiple') + "  " + v + "  " + split + " " + split.length + "\n");
                       
                       $("#" + tblCommand + "_arg_" + count + " option").prop("selected", function () {
                           return ~$.inArray(this.text, split);
                       });
                   } else {
                       inp.val(v);
                   }
                   
                   if (inp.data('url') != null) {
                      SubCommandChanged(tblCommand + "_arg_" + count, configAdjustable, argPrintFunc);
                   }
                   
                   if (typeof json['adjustable'] != "undefined"
                       && typeof json['adjustable'][count] != "undefined") {
                       $("#" + tblCommand + "_arg_" + count + "_adjustable").prop("checked", true);
                   }
                   count = count + 1;
            });
        }
    }
}

function FileChooser(dir, target)
{
    if ($('#fileChooser').length == 0) {
        var dialogHTML = "<div id='fileChooserPopup'><div id='fileChooserDiv'></div></div>";
        $(dialogHTML).appendTo('body');
    }

    $('#fileChooserPopup').fppDialog({
        height: 440,
        width: 600,
        title: "File Chooser",
        modal: true
    });
    $('#fileChooserPopup').fppDialog( "moveToTop" );
    $('#fileChooserDiv').load('fileChooser.php', function() {
        SetupFileChooser(dir, target);
    });
}

function EditCommandTemplateCanceled(row)
{
    var json = $(row).find('.cmdTmplJSON').text();
    var data = JSON.parse(json);
    $(row).find('.cmdTmplCommand').val(data.command);
}

function EditCommandTemplateSaved(row, data)
{
    FillInCommandTemplate(row, data);
}

function EditCommandTemplate(row)
{
    var command = $(row).find('.cmdTmplCommand').val();
    var json = $(row).find('.cmdTmplJSON').text();

    var cmd = {};
    if (json == '') {
        cmd.command = command;
        cmd.args = [];
        cmd.multisyncCommand = false;
        cmd.multisyncHosts = '';
    } else {
        cmd = JSON.parse(json);
        if (cmd.command != command) {
            cmd.command = command;
            cmd.args = [];
            cmd.multisyncCommand = false;
            cmd.multisyncHosts = '';
        }
    }

    ShowCommandEditor(row, cmd, 'EditCommandTemplateSaved', 'EditCommandTemplateCanceled');
}

function GetCommandTemplateData(row)
{
    var json = $(row).find('.cmdTmplJSON').text();

    if (json != '')
        return JSON.parse(json);

    var data = {};
    data.command = '';
    data.args = [];
    data.multisyncCommand = false;
    data.multisyncHosts = '';

    return data;
}

function FillInCommandTemplate(row, data)
{
    if ((row.find('.cmdTmplName').val() == '') &&
        (data.hasOwnProperty('name'))) {
        row.find('.cmdTmplName').val(data.name);
    }

    row.find('.cmdTmplCommand').val(data.command);

    if (data.hasOwnProperty('presetSlot'))
        row.find('.cmdTmplPresetSlot').val(data.presetSlot);

    if (data.args.length) {
        var args = '';
        if (data.command == 'Run Script') {
            if (data.args.length > 1)
                args = data.args[0] + ' | ' + data.args[1];
            else
                args = data.args[0];
        } else {
            args = data.args.join(' | ');
        }

        row.find('.cmdTmplArgs').html(args);
        row.find('.cmdTmplArgsTable').show();
    } else {
        row.find('.cmdTmplArgs').html('');
        row.find('.cmdTmplArgsTable').hide();
    }

    var command = {};
    command.command = data.command;
    command.args = data.args;
    var mInfo = "";
    if (data.hasOwnProperty('multisyncCommand')) {
        if (data.multisyncCommand) {
            mInfo = "<b>MCast:</b>&nbsp;Y";
        } else {
            mInfo = "<b>MCast:</b>&nbsp;N";
        }

        command.multisyncCommand = data.multisyncCommand;
        if ((data.multisyncCommand) &&
            (data.hasOwnProperty('multisyncHosts'))) {
            mInfo += " <b>Hosts:</b>&nbsp;" + data.multisyncHosts;
            command.multisyncHosts = data.multisyncHosts;
        }
    } else {
        mInfo = "<b>MCast:</b> N";
    }

    row.find('.cmdTmplMulticastInfo').html(mInfo);
    row.find('.cmdTmplJSON').html(JSON.stringify(command));

    row.find('.cmdTmplTooltipIcon').tooltip({
        content: function() {
            var json = $(this).parent().find('.cmdTmplJSON').text();
            if (json == '')
                return 'No command selected.';

            var data = JSON.parse(json);

            if (data.command == '')
                return 'No command selected.';

            var args = commandListByName[data.command]['args'];
            var tip = '<table>';

            tip += "<tr><th class='left'>Command:</th><td>" + data.command + "</td></tr>";

            if (data.hasOwnProperty('multisyncCommand')) {
                tip += "<tr><th class='left'>Multicast:</th><td>";
                if (data.multisyncCommand)
                    tip += "Yes";
                else
                    tip += "No";

                tip += "</td></tr>";

                if (data.hasOwnProperty('multisyncHosts')) {
                    tip += "<tr><th class='left'>Multicast Hosts:</th><td>" +
                        data.multisyncHosts + "</td></tr>";
                }
            }

            if (data.args.length) {
                for (var j = 0; j < args.length; j++) {
                    tip += "<tr><th class='left'>" + args[j]['description'] + ":</th><td>" + data.args[j] + "</td></tr>";
                }
            }

            tip += '</table>';

            return tip;
        },
        open: function (event, ui) {
            ui.tooltip.css("max-width", "600px");
        }
    });
}

function RunCommandJSON(cmdJSON)
{
    $.ajax({
        url: "api/command",
        type: 'POST',
        contentType: 'application/json',
        data: cmdJSON,
        async: true,
        success: function(data) {
            $.jGrowl('Command ran',{themeState:'success'});
        },
        error: function() {
            DialogError('Command failed', 'Command failed');
        }
    });
}

function RunCommand(cmd)
{
    RunCommandJSON(JSON.stringify(cmd));
}

function RunCommandSaved(item, data)
{
    if (data.command == null)
        return;

    var json = JSON.stringify(data);
    $('#runCommandJSON').html(json);

    Post('api/configfile/instantCommand.json', false, json);

    RunCommand(data);
}

function ShowRunCommandPopup()
{
    var item = $('#runCommandJSON');
    var cmd = {};
    var json = $(item).text();

    if (json != '')
        cmd = JSON.parse(json);
    else
        cmd = Get('api/configfile/instantCommand.json', false, true);

    allowMultisyncCommands = true;

    var args = {};
    args.title = 'Run FPP Command';
    args.saveButton = 'Run';
    args.cancelButton = 'Cancel';

    ShowCommandEditor(item, cmd, 'RunCommandSaved', '', args);
}

function ShowCommandEditor(target, data, callback, cancelCallback = '', args = '')
{
    if (typeof args === 'string') {
        args = {};
        args.title = 'FPP Command Editor';
        args.saveButton = 'Accept Changes';
        args.cancelButton = 'Cancel Edit';
    }

    allowMultisyncCommands = true;

    if ($('#commandEditorPopup').length == 0) {
        var dialogHTML = "<div id='commandEditorPopup'><div id='commandEditorDiv'></div></div>";
        $(dialogHTML).appendTo('body');
    }

    $('#commandEditorPopup').fppDialog({
        height: 'auto',
        width: 600,
        title: args.title,
        modal: true,
        open: function(event, ui) { $('#commandEditorPopup').parent().find(".ui-dialog-titlebar-close").hide(); },
        closeOnEscape: false
    });
    $('#commandEditorPopup').fppDialog( "moveToTop" );
    $('#commandEditorDiv').load('commandEditor.php', function() {
        CommandEditorSetup(target, data, callback, cancelCallback, args);
    });
}

function PreviewSchedule()
{
    if ($('#schedulePreviewPopup').length == 0) {
        var dialogHTML = "<div id='schedulePreviewPopup'><div id='schedulePreviewDiv'></div></div>";
        $(dialogHTML).appendTo('body');
    }

    $('#schedulePreviewDiv').html('');
    $('#schedulePreviewPopup').fppDialog({
        height: 600,
        width: 900,
        title: "Schedule Preview",
        modal: true
    });
    $('#schedulePreviewPopup').fppDialog( "moveToTop" );
    $('#schedulePreviewDiv').load('schedulePreview.php');
}

function ToggleMenu() {
    if (gblNavbarMenuVisible == 1) {
        $('html').removeClass('nav-open');
        gblNavbarMenuVisible = 0;
        $('#bodyClick').fadeOut("slow", function (){ $('#bodyClick').remove();});
    } else {
        div = '<div id="bodyClick"></div>';
        $(div).appendTo("body").click(function() {
            $('.navbar-toggler').trigger("click");
            $('html').removeClass('nav-open');
            gblNavbarMenuVisible = 0;
        });
        $('html').addClass('nav-open');
        gblNavbarMenuVisible = 1;
    }
}<|MERGE_RESOLUTION|>--- conflicted
+++ resolved
@@ -2417,21 +2417,6 @@
     var postData = {};
     var anyEnabled = 0;
 
-<<<<<<< HEAD
-            if (anyEnabled && !output.enabled)
-                $('#outputOffWarning').show();
-            else
-                $('#outputOffWarning').hide();
-            
-            $.post("fppjson.php", postDataString).done(function(data) {
-                                                       $.jGrowl("E1.31 Universes Saved",{themeState:'success'});
-                                                       SetRestartFlag(2);
-                                                       CheckRestartRebootFlags();
-                                                 }).fail(function() {
-                                                        DialogError('Save Universes', "Error: Unable to save E1.31 Universes.");
-                                                  });
-            
-=======
     var output = {};
     output.type = "universes";
     if (!input) {
@@ -2462,7 +2447,6 @@
         if (!input) {
             universe.monitor = document.getElementById("txtMonitor[" + i + "]").checked ? 1 : 0;
             universe.deDuplicate = document.getElementById("txtDeDuplicate[" + i + "]").checked ? 1 : 0;
->>>>>>> f1404307
         }
         output.universes.push(universe);
     }
