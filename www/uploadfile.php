<!DOCTYPE html>
<html>
<?php
require_once('config.php');
?>
<head>
<?php	include 'common/menuHead.inc'; ?>


<?php
    exec($SUDO . " df -k /home/fpp/media/upload |awk '/\/dev\//{printf(\"%d\\n\", $5);}'", $output, $return_val);
    $freespace = $output[0];
    unset($output);
?>
<meta http-equiv="Content-Type" content="text/html; charset=utf-8" />
<title><? echo $pageTitle; ?></title>

<link  href="jquery/jQuery-Upload-File/css/uploadfile.min.css" rel="stylesheet">

<script src="jquery/jQuery-Form-Plugin/js/jquery.form.js"></script>
<script src="jquery/jQuery-Upload-File/js/jquery.uploadfile.min.js"></script>

<script type="text/javascript" src="jquery/Spin.js/spin.js"></script>
<script type="text/javascript" src="jquery/Spin.js/jquery.spin.js"></script>

<script>

function ButtonHandler(table, button) {
    var selectedCount = $('#tbl' + table + ' tr.selectedEntry').length;
    var filename = '';
    var filenames = [];
    if (selectedCount == 1) {
        filename = $('#tbl' + table + ' tr.selectedEntry').find('td:first').text();
    }

    if ((button == 'play') || (button == 'playHere')) {
        if (selectedCount == 1) {
            PlayPlaylist(filename, button == 'play' ? 1 : 0);
        } else {
            DialogError('Error', 'Error, unable to play multiple sequences at the same time.');
        }
    } else if (button == 'download') {
        var files = [];
        $('#tbl' + table + ' tr.selectedEntry').each(function() {
            files.push($(this).find('td:first').text());
        });
        DownloadFiles(table, files);
    } else if (button == 'rename') {
        if (selectedCount == 1) {
            RenameFile(table, filename);
        } else {
            DialogError('Error', 'Error, unable to rename multiple files at the same time.');
        }
    } else if (button == 'copyFile') {
        if (selectedCount == 1) {
            CopyFile(table, filename);
        } else {
            DialogError('Error', 'Error, unable to copy multiple files at the same time.');
        }
    } else if (button == 'delete') {
        $('#tbl' + table + ' tr.selectedEntry').each(function() {
            DeleteFile(table, $(this), $(this).find('td:first').text());
        });
    } else if (button == 'editScript') {
        if (selectedCount == 1) {
            EditScript(filename);
        } else {
            DialogError('Error', 'Error, unable to edit multiple files at the same time.');
        }
    } else if (button == 'playInBrowser') {
        if (selectedCount == 1) {
            PlayFileInBrowser(table, filename);
        } else {
            DialogError('Error', 'Error, unable to play multiple files at the same time.');
        }
    } else if (button == 'runScript') {
        if (selectedCount == 1) {
            RunScript(filename);
        } else {
            DialogError('Error', 'Error, unable to run multiple files at the same time.');
        }
    } else if (button == 'videoInfo') {
        if (selectedCount == 1) {
            GetVideoInfo(filename);
        } else {
            DialogError('Error', 'Error, unable to get info for multiple files at the same time.');
        }
    } else if (button == 'viewFile') {
        if (selectedCount == 1) {
            ViewFile(table, filename);
        } else {
            DialogError('Error', 'Error, unable to view multiple files at the same time.');
        }
    } else if (button == 'tailFile') {
        if (selectedCount == 1) {
            TailFile(table, filename, 50);
        } else {
            DialogError('Error', 'Error, unable to view multiple files at the same time.');
        }
    } else if (button == 'viewImage') {
        if (selectedCount == 1) {
            ViewImage(filename);
        } else {
            DialogError('Error', 'Error, unable to view multiple files at the same time.');
        }
    }
}

function ClearSelections(table) {
    $('#tbl' + table + ' tr').removeClass('selectedEntry');
    DisableButtonClass('single' + table + 'Button');
    DisableButtonClass('multi' + table + 'Button');
}

function HandleMouseClick(event, row, table) {
    HandleTableRowMouseClick(event, row);

    var selectedCount = $('#tbl' + table + ' tr.selectedEntry').length;

    DisableButtonClass('single' + table + 'Button');
    DisableButtonClass('multi' + table + 'Button');

    if (selectedCount > 1) {
        EnableButtonClass('multi' + table + 'Button');
    } else if (selectedCount > 0) {
        EnableButtonClass('single' + table + 'Button');
    }
}

$(function() {
    $('#tblSequences').on('mousedown', 'tr', function(event,ui){
        HandleMouseClick(event, $(this), 'Sequences');
    });

    $('#tblMusic').on('mousedown', 'tr', function(event,ui){
        HandleMouseClick(event, $(this), 'Music');
    });

    $('#tblVideos').on('mousedown', 'tr', function(event,ui){
        HandleMouseClick(event, $(this), 'Videos');
    });

    $('#tblImages').on('mousedown', 'tr', function(event,ui){
        HandleMouseClick(event, $(this), 'Images');
    });

    $('#tblEffects').on('mousedown', 'tr', function(event,ui){
        HandleMouseClick(event, $(this), 'Effects');
    });

    $('#tblScripts').on('mousedown', 'tr', function(event,ui){
        HandleMouseClick(event, $(this), 'Scripts');
    });

    $('#tblLogs').on('mousedown', 'tr', function(event,ui){
        HandleMouseClick(event, $(this), 'Logs');
    });

    $('#tblUploads').on('mousedown', 'tr', function(event,ui){
        HandleMouseClick(event, $(this), 'Uploads');
    });

  });

  function GetAllFiles() {
	GetFiles('Sequences');
	GetFiles('Music');
	GetFiles('Videos');
	GetFiles('Images');
	GetFiles('Effects');
	GetFiles('Scripts');
	GetFiles('Logs');
	GetFiles('Uploads');
  }

	function RunScript(scriptName)
	{
		window.open("runEventScript.php?scriptName=" + scriptName);
	}

	function EditScript(scriptName)
	{
		$('#fileText').html("Loading...");

		$.get("api/Scripts/" + scriptName, function(text) {
			var ext = scriptName.split('.').pop();
			if (ext != "html")
			{
				var html = "<fieldset  class='fs'><legend> " + scriptName + " </legend><div><center><input type='button' class='buttons' onClick='SaveScript(\"" + scriptName + "\");' value='Save'> <input type='button' class='buttons' onClick='AbortScriptChange();' value='Cancel'><hr/>";
				html += "<textarea cols='100' rows='25' id='scriptText'>" + text + "</textarea></center></div></fieldset>";
				$('#fileText').html(html);
			}
		});

		$('#fileViewer').dialog({ height: 600, width: 800, title: "Script Editor" });
		$('#fileViewer').dialog( "moveToTop" );
	}

	function SaveScript(scriptName)
	{
		var contents = $('#scriptText').val();
		var info = {
				scriptName: scriptName,
				scriptBody: contents
			};

		postData = "command=saveScript&data=" + encodeURIComponent(JSON.stringify(info));

		$.post("fppjson.php", postData).done(function(data) {
			if (data.saveStatus == "OK")
			{
				$('#fileViewer').dialog('close');
				$.jGrowl("Script saved.",{themeState:'success'});
			}
			else
			{
				DialogError("Save Failed", "Save Failed: " + data.saveStatus);
			}
		}).fail(function() {
			DialogError("Save Failed", "Save Failed!");
		});

	}

	function AbortScriptChange()
	{
		$('#fileViewer').dialog('close');
	}

</script>
<style>
#tblSequences {
	width: 100%;
}
#tblMusic {
	width: 100%;
}

#uploader_div {
	display: block;
	min-height: 200px;
	width: 100%;
	clear: both;
	padding-top: 00px;
}
fieldset {
	min-height: 200px;
	border: 2px solid #000000;
}
h2 {
	text-align: center;
}
.right {
	text-align: right;
}
</style>
</head>

<body onload="GetAllFiles();">
<div id="bodyWrapper">
<?php	include 'menu.inc'; ?>
<div class="container">
<div class='title'>File Manager</div>
  <div class="pageContent">
    
    <div id="fileManager">
      <br />
    
    <? if ($freespace > 95) { ?>
    &nbsp;&nbsp;-&nbsp;&nbsp;<b><font color='red'>WARNING: storage device is almost full!</font></b>
    <? } ?>
    
      <div id="tabs">
        <ul>
          <li><a href="#tab-sequence">Sequences</a></li>
          <li><a href="#tab-audio">Audio</a></li>
          <li><a href="#tab-video">Video</a></li>
          <li><a href="#tab-images">Images</a></li>
          <li><a href="#tab-effects">Effects</a></li>
          <li><a href="#tab-scripts">Scripts</a></li>
          <li><a href="#tab-logs">Logs</a></li>
          <li><a href="#tab-uploads">Uploads</a></li>
        </ul>
        <div id="tab-sequence">
          <div id= "divSeq">
            <fieldset class="fs">
              <legend> Sequence Files (.fseq) </legend>
              <div id="divSeqData">
                <table id="tblSequences">
                </table>
              </div>
              <hr />
              <div class='right'>
                <input onclick="ClearSelections('Sequences');" class="buttons" type="button" value="Clear" style="float: left;" />
                <input onclick="ButtonHandler('Sequences', 'play');" class="disableButtons singleSequencesButton" type="button"  value="Play" />
                <input onclick="ButtonHandler('Sequences', 'playHere');" class="disableButtons singleSequencesButton" type="button"  value="Play Here" />
                <input onclick="ButtonHandler('Sequences', 'download');" class="disableButtons singleSequencesButton multiSequencesButton" type="button"  value="Download" />
                <input onclick="ButtonHandler('Sequences', 'rename');" class="disableButtons singleSequencesButton" type="button"  value="Rename" />
                <input onclick="ButtonHandler('Sequences', 'delete');" class="disableButtons singleSequencesButton multiSequencesButton" type="button"  value="Delete" />
              </div>
              <font size=-1><b>CTRL+Click to select multiple items</b></font>
            </fieldset>
          </div>
        </div>
    
        <div id="tab-audio">
          <div id= "divMusic">
            <fieldset  class="fs">
              <legend> Music Files (.mp3/.ogg/.m4a/.flac) </legend>
              <div id="divMusicData">
                <table id="tblMusic">
                </table>
              </div>
              <hr />
              <div class='right'>
                <input onclick="ClearSelections('Music');" class="buttons" type="button" value="Clear" style="float: left;" />
                <input onclick="ButtonHandler('Music', 'playInBrowser');" id="btnPlayMusicInBrowser" class="disableButtons singleMusicButton" type="button"  value="Listen" />
                <input onclick="ButtonHandler('Music', 'download');" id="btnDownloadMusic" class="disableButtons singleMusicButton multiMusicButton" type="button"  value="Download" />
                <input onclick="ButtonHandler('Music', 'rename');" id="btnRenameMusic" class="disableButtons singleMusicButton" type="button"  value="Rename" />
                <input onclick="ButtonHandler('Music', 'delete');" id="btnDeleteMusic" class="disableButtons singleMusicButton multiMusicButton" type="button"  value="Delete" />
              </div>
              <font size=-1><b>CTRL+Click to select multiple items</b></font>
            </fieldset>
          </div>
        </div>
    
        <div id="tab-video">
          <div id= "divVideo">
            <fieldset  class="fs">
              <legend> Video Files (.mp4/.mkv) </legend>
              <div id="divVideoData">
                <table id="tblVideos">
                </table>
              </div>
              <hr />
              <div class='right'>
                <input onclick="ClearSelections('Videos');" class="buttons" type="button" value="Clear" style="float: left;" />
                <input onclick="ButtonHandler('Videos', 'playInBrowser');" class="disableButtons singleVideosButton" type="button"  value="View" />
                <input onclick="ButtonHandler('Videos', 'videoInfo');" class="disableButtons singleVideosButton" type="button"  value="Video Info" />
                <input onclick="ButtonHandler('Videos', 'download');" class="disableButtons singleVideosButton multiVideosButton" type="button"  value="Download" />
                <input onclick="ButtonHandler('Videos', 'rename');" class="disableButtons singleVideosButton" type="button"  value="Rename" />
                <input onclick="ButtonHandler('Videos', 'delete');" class="disableButtons singleVideosButton multiVideosButton" type="button"  value="Delete" />
              </div>
              <font size=-1><b>CTRL+Click to select multiple items</b></font>
            </fieldset>
          </div>
        </div>
    
        <div id="tab-images">
          <div id= "divImage">
            <fieldset  class="fs">
              <legend> Images </legend>
              <div id="divImageData">
                <table id="tblImages">
                </table>
              </div>
              <hr />
              <div class='right'>
                <input onclick="ClearSelections('Images');" class="buttons" type="button" value="Clear" style="float: left;" />
                <input onclick="ButtonHandler('Images', 'viewImage');" class="disableButtons singleImagesButton" type="button"  value="View" />
                <input onclick="ButtonHandler('Images', 'download');" class="disableButtons singleImagesButton multiImagesButton" type="button"  value="Download" />
                <input onclick="ButtonHandler('Images', 'delete');" class="disableButtons singleImagesButton multiImagesButton" type="button"  value="Delete" />
              </div>
              <font size=-1><b>CTRL+Click to select multiple items</b></font>
            </fieldset>
          </div>
<<<<<<< HEAD
        </div>
    
        <div id="tab-effects">
          <div id= "divEffects">
            <fieldset  class="fs">
              <legend> Effect Sequences (.eseq) </legend>
              <div id="divEffectsData">
                <table id="tblEffects">
                </table>
              </div>
              <hr />
              <div class='right'>
                <input onclick="ClearSelections('Effects');" class="buttons" type="button" value="Clear" style="float: left;" />
                <input onclick="ButtonHandler('Effects', 'download');" class="disableButtons singleEffectsButton multiEffectsButton" type="button"  value="Download" />
                <input onclick="ButtonHandler('Effects', 'rename');" class="disableButtons singleEffectsButton" type="button"  value="Rename" />
                <input onclick="ButtonHandler('Effects', 'delete');" class="disableButtons singleEffectsButton multiEffectsButton" type="button"  value="Delete" />
              </div>
              <font size=-1><b>CTRL+Click to select multiple items</b></font>
            </fieldset>
=======
          <font size=-1><b>CTRL+Click to select multiple items</b></font>
        </fieldset>
      </div>
    </div>

    <div id="tab-video">
      <div id= "divVideo">
        <fieldset  class="fs">
          <legend> Video Files (.mp4/.mkv/.avi/.mov/.mpeg) </legend>
          <div id="divVideoData">
            <table id="tblVideos">
            </table>
>>>>>>> 7d41f23e
          </div>
        </div>
    
        <div id="tab-scripts">
          <div id= "divScripts">
            <fieldset  class="fs">
              <legend> Scripts (.sh/.pl/.pm/.php/.py)</legend>
              <div id="divScriptsData">
                <table id="tblScripts">
                </table>
              </div>
              <hr />
              <div class='right'>
                <input onclick="ClearSelections('Scripts');" class="buttons" type="button" value="Clear" style="float: left;" />
                <input onclick="ButtonHandler('Scripts', 'viewFile');" class="disableButtons singleScriptsButton" type="button"  value="View" />
                <input onclick="ButtonHandler('Scripts', 'runScript');" class="disableButtons singleScriptsButton" type="button"  value="Run" />
                <input onclick="ButtonHandler('Scripts', 'editScript');" class="disableButtons singleScriptsButton" type="button"  value="Edit" />
                <input onclick="ButtonHandler('Scripts', 'download');" class="disableButtons singleScriptsButton multiScriptsButton" type="button"  value="Download" />
                <input onclick="ButtonHandler('Scripts', 'copyFile');" class="disableButtons singleScriptsButton" type="button"  value="Copy" />
                <input onclick="ButtonHandler('Scripts', 'rename');" class="disableButtons singleScriptsButton" type="button"  value="Rename" />
                <input onclick="ButtonHandler('Scripts', 'delete');" class="disableButtons singleScriptsButton multiScriptsButton" type="button"  value="Delete" />
              </div>
              <font size=-1><b>CTRL+Click to select multiple items</b></font>
            </fieldset>
          </div>
<<<<<<< HEAD
        </div>
    
        <div id="tab-logs">
          <div id= "divLogs">
            <fieldset  class="fs">
              <legend> Log Files </legend>
              <div id="divLogsData">
                <table id="tblLogs">
                </table>
              </div>
              <hr />
              <div class='right'>
                <input onclick="ClearSelections('Logs');" class="buttons" type="button" value="Clear" style="float: left;" />
                <input onclick="DownloadZip('Logs');" class="buttons" type="button" value="Zip" />
                <input onclick="ButtonHandler('Logs', 'viewFile');" class="disableButtons singleLogsButton" type="button"  value="View" />
                <input onclick="ButtonHandler('Logs', 'tailFile');" class="disableButtons singleLogsButton" type="button"  value="Tail" />
                <input onclick="ButtonHandler('Logs', 'download');" class="disableButtons singleLogsButton multiLogsButton" type="button"  value="Download" />
                <input onclick="ButtonHandler('Logs', 'delete');" class="disableButtons singleLogsButton multiLogsButton" type="button"  value="Delete" />
              </div>
              <font size=-1><b>CTRL+Click to select multiple items</b></font>
            </fieldset>
=======
          <font size=-1><b>CTRL+Click to select multiple items</b></font>
        </fieldset>
      </div>
    </div>

    <div id="tab-images">
      <div id= "divImage">
        <fieldset  class="fs">
          <legend> Images (.gif/.jpg/.jpeg/.png)</legend>
          <div id="divImageData">
            <table id="tblImages">
            </table>
>>>>>>> 7d41f23e
          </div>
        </div>
    
        <div id="tab-uploads">
          <div id= "divUploads">
            <fieldset  class="fs">
              <legend> Uploaded Files </legend>
              <div id="divUploadsData">
                <table id="tblUploads">
                </table>
              </div>
              <hr />
              <div class='right'>
                <input onclick="ClearSelections('Uploads');" class="buttons" type="button" value="Clear" style="float: left;" />
                <input onclick="ButtonHandler('Uploads', 'download');" class="disableButtons singleUploadsButton multiUploadsButton" type="button"  value="Download" />
                <input onclick="ButtonHandler('Uploads', 'delete');" class="disableButtons singleUploadsButton multiUploadsButton" type="button"  value="Delete" />
              </div>
              <font size=-1><b>CTRL+Click to select multiple items</b></font>
            </fieldset>
          </div>
        </div>
        <div id='fileUploader' class='ui-tabs-panel'>
          <fieldset class='fs'>
            <legend> Upload Files </legend>
            <div id='fileuploader'>Select Files</div>
          </fieldset>
        </div>
      </div>
    </div>
    <div id='fileViewer' title='File Viewer' style="display: none">
      <div id='fileText'>
      </div>
    </div>
    <div id="dialog-confirm" title="Sequence Conversion" style="display: none">
    <p>Convert the selected file to?</p>
    </div>
    <div id="overlay">
    </div>
  </div>
</div>


<?php	include 'common/footer.inc'; ?>
<script>
	var activeTabNumber = 
<?php
	if (isset($_GET['tab']))
		print $_GET['tab'];
	else
		print "0";
?>;

    $("#tabs").tabs({cache: true, active: activeTabNumber, spinner: "", fx: { opacity: 'toggle', height: 'toggle' } });

// jquery upload file
$(document).ready(function()
{
	$("#fileuploader").uploadFile({
		url:"jqupload.php",
		fileName:"myfile",
		multiple: true,
		autoSubmit: true,
		returnType: "json",
		doneStr: "Close",
		dragdropWidth: '95%',
		dragDropStr: "<span><b>Drag &amp; Drop or Select Files to upload</b></span>",
		onSuccess: function(files, data, xhr) {
			for (var i = 0; i < files.length; i++) {
				moveFile(files[i]);
			}
			GetAllFiles();
		},
		onError: function(files, status, errMsg) {
			alert("Error uploading file");
		},
		});
});

</script>
</body>
</html><|MERGE_RESOLUTION|>--- conflicted
+++ resolved
@@ -364,7 +364,6 @@
               <font size=-1><b>CTRL+Click to select multiple items</b></font>
             </fieldset>
           </div>
-<<<<<<< HEAD
         </div>
     
         <div id="tab-effects">
@@ -384,20 +383,6 @@
               </div>
               <font size=-1><b>CTRL+Click to select multiple items</b></font>
             </fieldset>
-=======
-          <font size=-1><b>CTRL+Click to select multiple items</b></font>
-        </fieldset>
-      </div>
-    </div>
-
-    <div id="tab-video">
-      <div id= "divVideo">
-        <fieldset  class="fs">
-          <legend> Video Files (.mp4/.mkv/.avi/.mov/.mpeg) </legend>
-          <div id="divVideoData">
-            <table id="tblVideos">
-            </table>
->>>>>>> 7d41f23e
           </div>
         </div>
     
@@ -423,7 +408,6 @@
               <font size=-1><b>CTRL+Click to select multiple items</b></font>
             </fieldset>
           </div>
-<<<<<<< HEAD
         </div>
     
         <div id="tab-logs">
@@ -445,20 +429,6 @@
               </div>
               <font size=-1><b>CTRL+Click to select multiple items</b></font>
             </fieldset>
-=======
-          <font size=-1><b>CTRL+Click to select multiple items</b></font>
-        </fieldset>
-      </div>
-    </div>
-
-    <div id="tab-images">
-      <div id= "divImage">
-        <fieldset  class="fs">
-          <legend> Images (.gif/.jpg/.jpeg/.png)</legend>
-          <div id="divImageData">
-            <table id="tblImages">
-            </table>
->>>>>>> 7d41f23e
           </div>
         </div>
     
