--- conflicted
+++ resolved
@@ -94,11 +94,7 @@
 {
 	FILE *fp;
   size_t len;
-<<<<<<< HEAD
-	fp = popen("/sbin/ifconfig|grep inet|head -1|sed 's/\\:/ /'|awk '{print $3}'", "r");
-=======
-	fp = popen("/sbin/ifconfig|grep -v 127.0.0.1|grep inet|head -1|sed 's/\:/ /'|awk '{print $3}'", "r");
->>>>>>> 6738f320
+	fp = popen("/sbin/ifconfig|grep -v 127.0.0.1|grep inet|head -1|sed 's/\\:/ /'|awk '{print $3}'", "r");
  	
 	if (fp == NULL) 
 	{
