{
	"channelOutputs": [
		{
			"type": "BBB48String",
			"enabled": 0,
			"subType": "F16-B",
			"startChannel": 1,
			"channelCount": 1200,
			"outputCount": 16,
			"outputs": [
				{
					"portNumber": 0,
					"startChannel": 1,
					"pixelCount": 100,
					"colorOrder": "RGB",
					"nullNodes": 0,
					"hybridMode": 0,
					"reverse": 0,
					"grouping": 0,
					"zigZag": 0
				},
				{
					"portNumber": 1,
					"startChannel": 301,
					"pixelCount": 100,
					"colorOrder": "RGB",
					"nullNodes": 0,
					"hybridMode": 0,
					"reverse": 0,
					"grouping": 0,
					"zigZag": 0
				},
				{
					"portNumber": 2,
					"startChannel": 601,
					"pixelCount": 100,
					"colorOrder": "RGB",
					"nullNodes": 0,
					"hybridMode": 0,
					"reverse": 0,
					"grouping": 0,
					"zigZag": 0
				},
				{
					"portNumber": 3,
					"startChannel": 901,
					"pixelCount": 100,
					"colorOrder": "RGB",
					"nullNodes": 0,
					"hybridMode": 0,
					"reverse": 0,
					"grouping": 0,
					"zigZag": 0
				},
				{
					"portNumber": 4,
					"startChannel": 1,
					"pixelCount": 0,
					"colorOrder": "RGB",
					"nullNodes": 0,
					"hybridMode": 0,
					"reverse": 0,
					"grouping": 0,
					"zigZag": 0
				},
				{
					"portNumber": 5,
					"startChannel": 1,
					"pixelCount": 0,
					"colorOrder": "RGB",
					"nullNodes": 0,
					"hybridMode": 0,
					"reverse": 0,
					"grouping": 0,
					"zigZag": 0
				},
				{
					"portNumber": 6,
					"startChannel": 1,
					"pixelCount": 0,
					"colorOrder": "RGB",
					"nullNodes": 0,
					"hybridMode": 0,
					"reverse": 0,
					"grouping": 0,
					"zigZag": 0
				},
				{
					"portNumber": 7,
					"startChannel": 1,
					"pixelCount": 0,
					"colorOrder": "RGB",
					"nullNodes": 0,
					"hybridMode": 0,
					"reverse": 0,
					"grouping": 0,
					"zigZag": 0
				},
				{
					"portNumber": 8,
					"startChannel": 1,
					"pixelCount": 0,
					"colorOrder": "RGB",
					"nullNodes": 0,
					"hybridMode": 0,
					"reverse": 0,
					"grouping": 0,
					"zigZag": 0
				},
				{
					"portNumber": 9,
					"startChannel": 1,
					"pixelCount": 0,
					"colorOrder": "RGB",
					"nullNodes": 0,
					"hybridMode": 0,
					"reverse": 0,
					"grouping": 0,
					"zigZag": 0
				},
				{
					"portNumber": 10,
					"startChannel": 1,
					"pixelCount": 0,
					"colorOrder": "RGB",
					"nullNodes": 0,
					"hybridMode": 0,
					"reverse": 0,
					"grouping": 0,
					"zigZag": 0
				},
				{
					"portNumber": 11,
					"startChannel": 1,
					"pixelCount": 0,
					"colorOrder": "RGB",
					"nullNodes": 0,
					"hybridMode": 0,
					"reverse": 0,
					"grouping": 0,
					"zigZag": 0
				},
				{
					"portNumber": 12,
					"startChannel": 1,
					"pixelCount": 0,
					"colorOrder": "RGB",
					"nullNodes": 0,
					"hybridMode": 0,
					"reverse": 0,
					"grouping": 0,
					"zigZag": 0
				},
				{
					"portNumber": 13,
					"startChannel": 1,
					"pixelCount": 0,
					"colorOrder": "RGB",
					"nullNodes": 0,
					"hybridMode": 0,
					"reverse": 0,
					"grouping": 0,
					"zigZag": 0
				},
				{
					"portNumber": 14,
					"startChannel": 1,
					"pixelCount": 0,
					"colorOrder": "RGB",
					"nullNodes": 0,
					"hybridMode": 0,
					"reverse": 0,
					"grouping": 0,
					"zigZag": 0
				},
				{
					"portNumber": 15,
					"startChannel": 1,
					"pixelCount": 0,
					"colorOrder": "RGB",
					"nullNodes": 0,
					"hybridMode": 0,
					"reverse": 0,
					"grouping": 0,
					"zigZag": 0
				}
			]
		},
		{
			"type": "LEDPanelMatrix",
			"enabled": 0,
			"startChannel": 1,
			"channelCount": 6144,
			"colorOrder": "RGB",
			"panels": [
				{
					"outputNumber": 0,
					"panelNumber": 6,
					"xOffset": 0,
					"yOffset": 0,
					"orientation": "U",
					"row": 0,
					"col": 0
				},
				{
					"outputNumber": 0,
					"panelNumber": 7,
					"xOffset": 32,
					"yOffset": 0,
					"orientation": "U",
					"row": 0,
					"col": 1
				},
				{
					"outputNumber": 0,
					"panelNumber": 0,
					"xOffset": 64,
					"yOffset": 0,
					"orientation": "N",
					"row": 0,
					"col": 2
				},
				{
					"outputNumber": 1,
					"panelNumber": 6,
					"xOffset": 0,
					"yOffset": 16,
					"orientation": "U",
					"row": 1,
					"col": 0
				},
				{
					"outputNumber": 1,
					"panelNumber": 7,
					"xOffset": 32,
					"yOffset": 16,
					"orientation": "U",
					"row": 1,
					"col": 1
				},
				{
					"outputNumber": 0,
					"panelNumber": 0,
					"xOffset": 64,
					"yOffset": 16,
					"orientation": "N",
					"row": 1,
					"col": 2
				},
				{
					"outputNumber": 2,
					"panelNumber": 6,
					"xOffset": 0,
					"yOffset": 32,
					"orientation": "U",
					"row": 2,
					"col": 0
				},
				{
					"outputNumber": 2,
					"panelNumber": 7,
					"xOffset": 32,
					"yOffset": 32,
					"orientation": "U",
					"row": 2,
					"col": 1
				},
				{
					"outputNumber": 0,
					"panelNumber": 0,
					"xOffset": 64,
					"yOffset": 32,
					"orientation": "N",
					"row": 2,
					"col": 2
				}
			],
			"subMatrices": [
				{
<<<<<<< HEAD
=======
					"enabled": 0,
>>>>>>> a93f33eb
					"startChannel": 30001,
					"width": 32,
					"height": 16,
					"xOffset": 16,
					"yOffset": 8
				}
			]

		},
		{
			"type": "OLA",
			"enabled": 0,
			"startChannel": 1,
			"channelCount": 1024,
			"universes": [
				{
					"active": 1,
					"universe": 1,
					"startChannel": 1,
					"channelCount": 512
				},
				{
					"active": 1,
					"universe": 3,
					"startChannel": 512,
					"channelCount": 512
				}
			]
		}
	]
}<|MERGE_RESOLUTION|>--- conflicted
+++ resolved
@@ -277,10 +277,7 @@
 			],
 			"subMatrices": [
 				{
-<<<<<<< HEAD
-=======
 					"enabled": 0,
->>>>>>> a93f33eb
 					"startChannel": 30001,
 					"width": 32,
 					"height": 16,
