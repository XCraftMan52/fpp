{
	"channelOutputs": [
		{
			"type": "BBB48String",
			"enabled": 0,
			"subType": "F16-B",
			"startChannel": 1,
			"channelCount": 1200,
			"outputCount": 16,
			"outputs": [
				{
					"portNumber": 0,
					"startChannel": 1,
					"pixelCount": 100,
					"colorOrder": "RGB",
					"nullNodes": 0,
					"hybridMode": 0,
					"reverse": 0,
					"grouping": 0,
					"zigZag": 0
				},
				{
					"portNumber": 1,
					"startChannel": 301,
					"pixelCount": 100,
					"colorOrder": "RGB",
					"nullNodes": 0,
					"hybridMode": 0,
					"reverse": 0,
					"grouping": 0,
					"zigZag": 0
				},
				{
					"portNumber": 2,
					"startChannel": 601,
					"pixelCount": 100,
					"colorOrder": "RGB",
					"nullNodes": 0,
					"hybridMode": 0,
					"reverse": 0,
					"grouping": 0,
					"zigZag": 0
				},
				{
					"portNumber": 3,
					"startChannel": 901,
					"pixelCount": 100,
					"colorOrder": "RGB",
					"nullNodes": 0,
					"hybridMode": 0,
					"reverse": 0,
					"grouping": 0,
					"zigZag": 0
				},
				{
					"portNumber": 4,
					"startChannel": 1,
					"pixelCount": 0,
					"colorOrder": "RGB",
					"nullNodes": 0,
					"hybridMode": 0,
					"reverse": 0,
					"grouping": 0,
					"zigZag": 0
				},
				{
					"portNumber": 5,
					"startChannel": 1,
					"pixelCount": 0,
					"colorOrder": "RGB",
					"nullNodes": 0,
					"hybridMode": 0,
					"reverse": 0,
					"grouping": 0,
					"zigZag": 0
				},
				{
					"portNumber": 6,
					"startChannel": 1,
					"pixelCount": 0,
					"colorOrder": "RGB",
					"nullNodes": 0,
					"hybridMode": 0,
					"reverse": 0,
					"grouping": 0,
					"zigZag": 0
				},
				{
					"portNumber": 7,
					"startChannel": 1,
					"pixelCount": 0,
					"colorOrder": "RGB",
					"nullNodes": 0,
					"hybridMode": 0,
					"reverse": 0,
					"grouping": 0,
					"zigZag": 0
				},
				{
					"portNumber": 8,
					"startChannel": 1,
					"pixelCount": 0,
					"colorOrder": "RGB",
					"nullNodes": 0,
					"hybridMode": 0,
					"reverse": 0,
					"grouping": 0,
					"zigZag": 0
				},
				{
					"portNumber": 9,
					"startChannel": 1,
					"pixelCount": 0,
					"colorOrder": "RGB",
					"nullNodes": 0,
					"hybridMode": 0,
					"reverse": 0,
					"grouping": 0,
					"zigZag": 0
				},
				{
					"portNumber": 10,
					"startChannel": 1,
					"pixelCount": 0,
					"colorOrder": "RGB",
					"nullNodes": 0,
					"hybridMode": 0,
					"reverse": 0,
					"grouping": 0,
					"zigZag": 0
				},
				{
					"portNumber": 11,
					"startChannel": 1,
					"pixelCount": 0,
					"colorOrder": "RGB",
					"nullNodes": 0,
					"hybridMode": 0,
					"reverse": 0,
					"grouping": 0,
					"zigZag": 0
				},
				{
					"portNumber": 12,
					"startChannel": 1,
					"pixelCount": 0,
					"colorOrder": "RGB",
					"nullNodes": 0,
					"hybridMode": 0,
					"reverse": 0,
					"grouping": 0,
					"zigZag": 0
				},
				{
					"portNumber": 13,
					"startChannel": 1,
					"pixelCount": 0,
					"colorOrder": "RGB",
					"nullNodes": 0,
					"hybridMode": 0,
					"reverse": 0,
					"grouping": 0,
					"zigZag": 0
				},
				{
					"portNumber": 14,
					"startChannel": 1,
					"pixelCount": 0,
					"colorOrder": "RGB",
					"nullNodes": 0,
					"hybridMode": 0,
					"reverse": 0,
					"grouping": 0,
					"zigZag": 0
				},
				{
					"portNumber": 15,
					"startChannel": 1,
					"pixelCount": 0,
					"colorOrder": "RGB",
					"nullNodes": 0,
					"hybridMode": 0,
					"reverse": 0,
					"grouping": 0,
					"zigZag": 0
				}
			]
		},
		{
			"type": "LEDPanelMatrix",
			"enabled": 0,
			"startChannel": 1,
			"channelCount": 6144,
			"colorOrder": "RGB",
			"panels": [
				{
					"outputNumber": 0,
					"panelNumber": 6,
					"xOffset": 0,
					"yOffset": 0,
					"orientation": "U",
					"row": 0,
					"col": 0
				},
				{
					"outputNumber": 0,
					"panelNumber": 7,
					"xOffset": 32,
					"yOffset": 0,
					"orientation": "U",
					"row": 0,
					"col": 1
				},
				{
					"outputNumber": 0,
					"panelNumber": 0,
					"xOffset": 64,
					"yOffset": 0,
					"orientation": "N",
					"row": 0,
					"col": 2
				},
				{
					"outputNumber": 1,
					"panelNumber": 6,
					"xOffset": 0,
					"yOffset": 16,
					"orientation": "U",
					"row": 1,
					"col": 0
				},
				{
					"outputNumber": 1,
					"panelNumber": 7,
					"xOffset": 32,
					"yOffset": 16,
					"orientation": "U",
					"row": 1,
					"col": 1
				},
				{
					"outputNumber": 0,
					"panelNumber": 0,
					"xOffset": 64,
					"yOffset": 16,
					"orientation": "N",
					"row": 1,
					"col": 2
				},
				{
					"outputNumber": 2,
					"panelNumber": 6,
					"xOffset": 0,
					"yOffset": 32,
					"orientation": "U",
					"row": 2,
					"col": 0
				},
				{
					"outputNumber": 2,
					"panelNumber": 7,
					"xOffset": 32,
					"yOffset": 32,
					"orientation": "U",
					"row": 2,
					"col": 1
				},
				{
					"outputNumber": 0,
					"panelNumber": 0,
					"xOffset": 64,
					"yOffset": 32,
					"orientation": "N",
					"row": 2,
					"col": 2
				}
			],
			"subMatrices": [
				{
					"enabled": 0,
					"startChannel": 30001,
					"width": 32,
					"height": 16,
					"xOffset": 16,
					"yOffset": 8
				}
			]

		},
		{
			"type": "X11VirtualDisplay",
			"enabled": 0,
			"startChannel": 1,
			"channelCount": 25000,
			"width": 1290,
			"height": 600,
			"colorOrder": "BGR",
			"pixelSize": 2,
			"backgroundFilename": "virtualdisplaybackground.jpg"
		},
		{
			"type": "FBVirtualDisplay",
			"enabled": 0,
			"startChannel": 1,
			"channelCount": 25000,
			"width": 1280,
			"height": 720,
			"colorOrder": "BGR",
			"pixelSize": 2,
			"backgroundFilename": "virtualdisplaybackground.jpg"
		},
		{
			"type": "RHLDVIE131",
			"enabled": 0,
			"startChannel": 1,
			"channelCount": 48000,
			"universes": [
				{
					"id": 1,
					"startChannel": 1,
					"channelCount": 480
				},
				{
					"id": 2,
					"startChannel": 481,
					"channelCount": 480
				}
<<<<<<< HEAD
=======
			]
		},
		{
			"type": "LEDPanelMatrix",
			"subType": "ColorLight5a75",
			"enabled": 0,
			"startChannel": 33793,
			"channelCount": 21504,
			"interface": "eth1",
			"invertedData": 0,
			"colorOrder": "BRG",
			"panelWidth": 32,
			"panelHeight": 16,
            "panels": [
                {
                    "outputNumber": 1,
                    "panelNumber": 0,
                    "xOffset": 16,
                    "yOffset": 16,
                    "orientation": "U",
                    "row": 0,
                    "col": 0
                },
                {
                    "outputNumber": 1,
                    "panelNumber": 1,
                    "xOffset": 48,
                    "yOffset": 16,
                    "orientation": "U",
                    "row": 0,
                    "col": 1
                },
                {
                    "outputNumber": 1,
                    "panelNumber": 2,
                    "xOffset": 80,
                    "yOffset": 16,
                    "orientation": "U",
                    "row": 0,
                    "col": 2
                },
                {
                    "outputNumber": 1,
                    "panelNumber": 3,
                    "xOffset": 80,
                    "yOffset": 0,
                    "orientation": "N",
                    "row": 1,
                    "col": 2
                },
                {
                    "outputNumber": 1,
                    "panelNumber": 4,
                    "xOffset": 48,
                    "yOffset": 0,
                    "orientation": "N",
                    "row": 1,
                    "col": 1
                },
                {
                    "outputNumber": 1,
                    "panelNumber": 5,
                    "xOffset": 16,
                    "yOffset": 0,
                    "orientation": "N",
                    "row": 1,
                    "col": 1
                },
                {
                    "outputNumber": 1,
                    "panelNumber": 6,
                    "xOffset": 0,
                    "yOffset": 0,
                    "orientation": "L",
                    "row": 1,
                    "col": 1
                },
                {
                    "outputNumber": 0,
                    "panelNumber": 0,
                    "xOffset": 16,
                    "yOffset": 48,
                    "orientation": "U",
                    "row": 2,
                    "col": 0
                },
                {
                    "outputNumber": 0,
                    "panelNumber": 1,
                    "xOffset": 48,
                    "yOffset": 48,
                    "orientation": "U",
                    "row": 2,
                    "col": 1
                },
                {
                    "outputNumber": 0,
                    "panelNumber": 2,
                    "xOffset": 80,
                    "yOffset": 48,
                    "orientation": "U",
                    "row": 2,
                    "col": 2
                },
                {
                    "outputNumber": 0,
                    "panelNumber": 3,
                    "xOffset": 80,
                    "yOffset": 32,
                    "orientation": "N",
                    "row": 1,
                    "col": 2
                },
                {
                    "outputNumber": 0,
                    "panelNumber": 4,
                    "xOffset": 48,
                    "yOffset": 32,
                    "orientation": "N",
                    "row": 1,
                    "col": 1
                },
                {
                    "outputNumber": 0,
                    "panelNumber": 5,
                    "xOffset": 16,
                    "yOffset": 32,
                    "orientation": "N",
                    "row": 1,
                    "col": 1
                },
                {
                    "outputNumber": 0,
                    "panelNumber": 6,
                    "xOffset": 0,
                    "yOffset": 32,
                    "orientation": "L",
                    "row": 1,
                    "col": 1
                }
			]
		},
		{
			"type": "LEDPanelMatrix",
			"subType": "LinsnRV9",
			"enabled": 0,
			"startChannel": 33793,
			"channelCount": 6144,
			"interface": "eth1",
			"sourceMAC": "d8:eb:97:b7:a9:4e",
			"invertedData": 0,
			"colorOrder": "GBR",
			"panelWidth": 32,
			"panelHeight": 16,
            "panels": [
                {
                    "outputNumber": 0,
                    "panelNumber": 0,
                    "xOffset": 32,
                    "yOffset": 0,
                    "orientation": "N",
                    "row": 0,
                    "col": 1
                },
                {
                    "outputNumber": 0,
                    "panelNumber": 1,
                    "xOffset": 0,
                    "yOffset": 0,
                    "orientation": "N",
                    "row": 0,
                    "col": 0
                },
                {
                    "outputNumber": 1,
                    "panelNumber": 0,
                    "xOffset": 32,
                    "yOffset": 16,
                    "orientation": "N",
                    "row": 1,
                    "col": 1
                },
                {
                    "outputNumber": 1,
                    "panelNumber": 1,
                    "xOffset": 0,
                    "yOffset": 16,
                    "orientation": "N",
                    "row": 1,
                    "col": 0
                }
>>>>>>> baca8141
			]
		},
		{
			"type": "ColorLight5a75",
			"enabled": 0,
			"startChannel": 1,
			"channelCount": 6144,
			"width": 64,
			"height": 32,
			"interface": "eth0"
		},
		{
			"type": "OLA",
			"enabled": 0,
			"startChannel": 1,
			"channelCount": 1024,
			"universes": [
				{
					"active": 1,
					"universe": 1,
					"startChannel": 1,
					"channelCount": 512
				},
				{
					"active": 1,
					"universe": 3,
					"startChannel": 512,
					"channelCount": 512
				}
			]
		}
	]
}<|MERGE_RESOLUTION|>--- conflicted
+++ resolved
@@ -325,8 +325,6 @@
 					"startChannel": 481,
 					"channelCount": 480
 				}
-<<<<<<< HEAD
-=======
 			]
 		},
 		{
@@ -518,7 +516,6 @@
                     "row": 1,
                     "col": 0
                 }
->>>>>>> baca8141
 			]
 		},
 		{
