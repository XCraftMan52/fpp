[submodule "external/RF24"]
	path = external/RF24
	url = https://github.com/tmrh20/RF24.git
	ignore = dirty
[submodule "external/rpi-rgb-led-matrix"]
	path = external/rpi-rgb-led-matrix
	url = https://github.com/hzeller/rpi-rgb-led-matrix.git
	ignore = dirty
<<<<<<< HEAD
[submodule "external/jansson"]
	path = external/jansson
	url = https://github.com/akheron/jansson.git
=======
[submodule "external/rpi_ws281x"]
	path = external/rpi_ws281x
	url = https://github.com/jgarff/rpi_ws281x
>>>>>>> 4325a09f
	ignore = dirty<|MERGE_RESOLUTION|>--- conflicted
+++ resolved
@@ -6,13 +6,11 @@
 	path = external/rpi-rgb-led-matrix
 	url = https://github.com/hzeller/rpi-rgb-led-matrix.git
 	ignore = dirty
-<<<<<<< HEAD
+[submodule "external/rpi_ws281x"]
+	path = external/rpi_ws281x
+	url = https://github.com/jgarff/rpi_ws281x
+	ignore = dirty
 [submodule "external/jansson"]
 	path = external/jansson
 	url = https://github.com/akheron/jansson.git
-=======
-[submodule "external/rpi_ws281x"]
-	path = external/rpi_ws281x
-	url = https://github.com/jgarff/rpi_ws281x
->>>>>>> 4325a09f
 	ignore = dirty