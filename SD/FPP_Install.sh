#!/bin/bash
#############################################################################
# FPP Install Script
#
# This is a quick and dirty script to take a stock OS build and install FPP
# onto it for use in building FPP images or setting up a development system.
#
# The script will automatically setup the system for the development
# version of FPP, the system can then be switched to a new version number
# or git branch for release.
#
#############################################################################
# To use this script, download the latest copy from github and run it as
# root on the system where you want to install FPP:
#
# wget -O ./FPP_Install.sh https://raw.githubusercontent.com/FalconChristmas/fpp/master/SD/FPP_Install.sh
# chmod 700 ./FPP_Install.sh
# sudo ./FPP_Install.sh
#
#############################################################################
# NOTE: This script is used to build the SD images for FPP releases.  Its
#       main goal is to prep these release images.  It may be used for othe
#       purposes, but it is not our main priority to keep FPP working on
#       other Linux distributions or distribution versions other than those
#       we base our FPP releases on.  Currently, FPP images are based on the
#       following OS images for the Raspberry Pi and BeagleBone Black:
#
#       Raspberry Pi
#           - URL: FIXME
#           - Image
#             - 
#           - Login/Password
#             - pi/raspberry
#
#       BeagleBone Black
#           - URL: https://rcn-ee.com/rootfs/bb.org/release/2014-05-14/
#           - Images
#             - bone-debian-7.5-2014-05-14-2gb.img
#             - BBB-eMMC-flasher-debian-7.5-2014-05-14-2gb.img
#           - Login
#             - root (no password)
#
#       Other OS images may work with this install script and FPP on the
#       Pi and BBB platforms, but these are the images we are currently
#       targetting for support.
#
#############################################################################
<<<<<<< HEAD
SCRIPTVER="0.5"
FPPBRANCH="stage"
FPPIMAGEVER="1.5"
=======
# Other platforms which may be functioning with varying degrees:
#
#       ODROID C1
#           http://recombi.net/odroid-c1_deb-7.8/
#           - odroid-c1-debian-7.8-03-29-2014.img
#           - Login/Password
#             - root/odroid
#           - This image is very small and a lot of packages get installed
#             by FPP_Install.sh, so make sure you resize/expand the root
#             filesystem as per the information.txt file on recombi.net.
#
#############################################################################
SCRIPTVER="0.6"
FPPBRANCH="stage"
FPPIMAGEVER="1.5-Beta"
>>>>>>> 8ba66314
FPPCFGVER="8"
FPPPLATFORM="UNKNOWN"
FPPDIR="/opt/fpp"
OSVER="UNKNOWN"

#############################################################################
# Some Helper Functions
#############################################################################
# Check local time against U.S. Naval Observatory time, set if too far out.
# This function was copied from /opt/fpp/scripts/functions in FPP source
# since we don't have access to the source until we clone the repo.
checkTimeAgainstUSNO () {
	# www.usno.navy.mil is not pingable, so check github.com instead
	ping -q -c 1 github.com > /dev/null 2>&1

	if [ $? -eq 0 ]
	then
		echo "FPP: Checking local time against U.S. Naval Observatory"

		# allow clocks to differ by 24 hours to handle time zone differences
		THRESHOLD=86400
		USNOSECS=$(wget -q -O - http://www.usno.navy.mil/cgi-bin/time.pl | sed -e "s/.*\">//" -e "s/<\/t.*//" -e "s/...$//")
		LOCALSECS=$(date +%s)
		MINALLOW=$(expr ${USNOSECS} - ${THRESHOLD})
		MAXALLOW=$(expr ${USNOSECS} + ${THRESHOLD})

		#echo "FPP: USNO Secs  : ${USNOSECS}"
		#echo "FPP: Local Secs : ${LOCALSECS}"
		#echo "FPP: Min Valid  : ${MINALLOW}"
		#echo "FPP: Max Valid  : ${MAXALLOW}"

		echo "FPP: USNO Time  : $(date --date=@${USNOSECS})"
		echo "FPP: Local Time : $(date --date=@${LOCALSECS})"

		if [ ${LOCALSECS} -gt ${MAXALLOW} -o ${LOCALSECS} -lt ${MINALLOW} ]
		then
			echo "FPP: Local Time is not within 24 hours of USNO time, setting to USNO time"
			date $(date --date="@${USNOSECS}" +%m%d%H%M%Y.%S)

			LOCALSECS=$(date +%s)
			echo "FPP: New Local Time: $(date --date=@${LOCALSECS})"
		else
			echo "FPP: Local Time is OK"
		fi
	else
		echo "FPP: Not online, unable to check time against U.S. Naval Observatory."
	fi
}

#############################################################################
# Gather some info about our system
. /etc/os-release
OSID=${ID}
OSVER="${ID}_${VERSION_ID}"

if [ "x${PRETTY_NAME}" = "x" ]
then
	echo "ERROR: /etc/os-release does not exist, will not install"
	exit
fi

if [ "x${OSID}" = "x" ]
then
	echo "ERROR: /etc/os-release does not contain OS ID, will not install"
	exit
fi

# Attempt to detect the platform we are installing on
ODROID=$(grep ODROIDC /proc/cpuinfo)
if [ "x${OSID}" = "xraspbian" ]
then
	FPPPLATFORM="Raspberry Pi"
	OSVER="debian_${VERSION_ID}"
elif [ -e "/sys/class/leds/beaglebone:green:usr0" ]
then
	FPPPLATFORM="BeagleBone Black"
elif [ ! -z "${ODROID}" ]
then
	FPPPLATFORM="ODROID"
else
	FPPPLATFORM="UNKNOWN"
fi

checkTimeAgainstUSNO

#############################################################################
echo "============================================================"
echo "$0 v${SCRIPTVER}"
echo ""
echo "FPP Image Version: v${FPPIMAGEVER}"
echo "FPP Directory    : ${FPPDIR}"
echo "FPP Branch       : ${FPPBRANCH}"
echo "Operating System : ${PRETTY_NAME}"
echo "Platform         : ${FPPPLATFORM}"
echo "OS Version       : ${OSVER}"
echo "============================================================"
#############################################################################

echo ""
echo "Notes:"
echo "- Does this system have internet access to install packages and FPP?"
echo ""
echo "WARNINGS:"
echo "- This install expects to be run on a clean freshly-installed system."
echo "  The script is not currently designed to be re-run multiple times."
echo "- This installer will take over your system.  It will disable any"
echo "  existing 'pi' or 'debian' user and create a 'fpp' user.  If the system"
echo "  has an empty root password, remote root login will be disabled."
echo ""

echo -n "Do you wish to proceed? [N/y] "
read ANSWER
if [ "x${ANSWER}" != "xY" -a "x${ANSWER}" != "xy" ]
then
	echo
	echo "Install cancelled."
	echo
	exit
fi

STARTTIME=$(date)

#######################################
# Log output and notify user
echo "ALL output will be copied to FPP_Install.log"
exec > >(tee -a FPP_Install.log)
exec 2>&1
echo "========================================================================"
echo "FPP_Install.sh started at ${STARTTIME}"
echo "------------------------------------------------------------------------"

#######################################
# Remove old /etc/fpp if it exists
if [ -e "/etc/fpp" ]
then
	echo "FPP - Removing old /etc/fpp"
	rm -rf /etc/fpp
fi

#######################################
# Create /etc/fpp directory and contents
echo "FPP - Creating /etc/fpp and contents"
mkdir /etc/fpp
echo "${FPPPLATFORM}" > /etc/fpp/platform
echo "v${FPPIMAGEVER}" > /etc/fpp/rfs_version
echo "${FPPCFGVER}" > /etc/fpp/config_version

#######################################
# Setting hostname
echo "FPP - Setting hostname"
echo "FPP" > /etc/hostname
hostname FPP

#######################################
# Add FPP hostname entry
echo "FPP - Adding 'FPP' hostname entry"
# Remove any existing 127.0.1.1 entry first
sed -i -e "/^127.0.1.1[^0-9]/d" /etc/hosts
echo "127.0.1.1       FPP" >> /etc/hosts

#######################################
# Update /etc/issue and /etc/issue.net
echo "FPP - Updating /etc/issue*"
head -1 /etc/issue.net > /etc/issue.new
cat >> /etc/issue.new <<EOF

Falcon Player OS Image v${FPPIMAGEVER}

EOF
cp /etc/issue.new /etc/issue
cp /etc/issue.new /etc/issue.net
rm /etc/issue.new

#######################################
# Setup for U.S. users mainly
echo "FPP - Setting US keyboard layout and locale"
sed -i "s/XKBLAYOUT=".*"/XKBLAYOUT="us"/" /etc/default/keyboard
echo "LANG=en_US.UTF-8" > /etc/default/locale

#######################################
# Make sure /opt exists
echo "FPP - Checking for existence of /opt"
cd /opt 2> /dev/null || mkdir /opt

#######################################
# Remove old /opt/fpp if it exists
if [ -e "/opt/fpp" ]
then
	echo "FPP - Removing old /opt/fpp"
	rm -rf /opt/fpp
fi

#######################################
# Make sure dependencies are installed
case "${OSVER}" in
	debian_7)
		echo "FPP - Enabling non-free repo"
		sed -i -e "s/^deb \(.*\)/deb \1 non-free/" /etc/apt/sources.list
		sed -i -e "s/non-free\(.*\)non-free/non-free\1/" /etc/apt/sources.list

		# Set noninteractive install to skip prompt about restarting services
		export DEBIAN_FRONTEND=noninteractive

		echo "FPP - Updating package list"
		apt-get update

		echo "FPP - Removing some unneeded packages"
		apt-get -y remove gnome-icon-theme gnome-accessibility-themes gnome-themes-standard gnome-themes-standard-data libsoup-gnome2.4-1:armhf desktop-base xserver-xorg x11proto-composite-dev x11proto-core-dev x11proto-damage-dev x11proto-fixes-dev x11proto-input-dev x11proto-kb-dev x11proto-randr-dev x11proto-render-dev x11proto-xext-dev x11proto-xinerama-dev xchat xrdp xscreensaver xscreensaver-data desktop-file-utils dbus-x11 javascript-common ruby1.9.1 ruby libxxf86vm1:armhf libxxf86dga1:armhf libxvidcore4:armhf libxv1:armhf libxtst6:armhf libxslt1.1:armhf libxres1:armhf libxrender1:armhf  libxrandr2:armhf libxml2-dev libxmuu1 xauth wvdial xserver-xorg-video-fbdev xfonts-utils xfonts-encodings   libuniconf4.6 libwvstreams4.6-base libwvstreams4.6-extras
		apt-get -y autoremove

		echo "FPP - Installing required packages (Set #1)"
		# Install in more than one command to lower total disk space required
		# Do a clean in between each iteration
		apt-get -y install alsa-base alsa-utils apache2 apache2.2-bin apache2.2-common apache2-mpm-prefork apache2-utils arping avahi-daemon avahi-discover avahi-utils bash-completion bc build-essential bzip2 ca-certificates ccache curl device-tree-compiler dh-autoreconf
		apt-get -y clean

		# FIXME, newer debian has newer gcc, don't bother installing old version
		# if newer version is already installed.
		echo "FPP - Installing required packages (Set #2)"
		apt-get -y install 'g++-4.7' gcc-4.7
		apt-get -y clean

		echo "FPP - Installing required packages (Set #3)"
		apt-get -y install ethtool fbi fbset file flite gdb gdebi-core git i2c-tools ifplugd imagemagick less libapache2-mod-php5 libboost-dev libconvert-binary-c-perl libdbus-glib-1-dev libdevice-serialport-perl libjs-jquery libjs-jquery-ui libjson-perl libjsoncpp-dev
		apt-get -y clean

		echo "FPP - Installing required packages (Set #4)"
		apt-get -y install libnet-bonjour-perl libpam-smbpass libtagc0-dev libtest-nowarnings-perl locales mp3info mpg123 mpg321 mplayer nano nginx node ntp perlmagick php5 php5-cli php5-common php5-curl php5-fpm php5-mcrypt php5-sqlite php-apc python-daemon python-smbus samba samba-common-bin shellinabox sudo sysstat usbmount vim vim-common vorbis-tools vsftpd
		apt-get -y clean

		echo "FPP - Installing wireless firmware packages"
		apt-get -y install firmware-realtek

		echo "FPP - Cleaning up after installing packages"
		apt-get -y clean

		echo "FPP - Installing non-packaged Perl modules via CPAN"
		echo "yes" | cpan -fi File::Map Net::WebSocket::Server

		# gcc/g++ v4.6 are pulled in as a dependency for something above so
		# switch the system to use the 4.7 version
		if [ -h /usr/bin/gcc -a -f /usr/bin/gcc-4.7 ]
		then
			rm /usr/bin/gcc
			ln -s /usr/bin/gcc-4.7 /usr/bin/gcc
		fi

		if [ -h /usr/bin/g++ -a -f /usr/bin/g++-4.7 ]
		then
			rm /usr/bin/g++
			ln -s /usr/bin/g++-4.7 /usr/bin/g++
		fi

		echo "FPP - Disabling any stock 'debian' user, use the 'fpp' user instead"
		sed -i -e "s/^debian:.*/debian:*:16372:0:99999:7:::/" /etc/shadow

		echo "FPP - Disabling any stock 'pi' user, use the 'fpp' user instead"
		sed -i -e "s/^pi:.*/pi:*:16372:0:99999:7:::/" /etc/shadow

		if [ -f /bin/systemctl ]
		then
			echo "FPP - Disabling unneeded/unwanted services"
			systemctl disable bonescript.socket
			systemctl disable bonescript-autorun.service
			systemctl disable console-kit-daemon.service
			systemctl disable cloud9.socket

			# Disabling nginx & php-fpm for now until new UI is in place
			systemctl disable nginx.service
			systemctl disable php5-fpm.service
		fi

		echo "FPP - Disabling GUI"
		update-rc.d -f gdm remove
		update-rc.d -f gdm3 remove
		update-rc.d -f lightdm remove
		update-rc.d -f wdm remove
		update-rc.d -f xdm remove

		;;
	ubuntu_14.04)
		echo "FPP - Updating package list"
		apt-get update
		echo "FPP - Installing required packages"
		if [ "x${FPPPLATFORM}" = "xODROID" ]
		then
			echo "FPP - WARNING: This list may be incomplete, it needs to be updated to match the Pi/BBB Debian package install list"
			apt-get -y install apache2 apache2-bin apache2-mpm-prefork apache2-utils avahi-discover fbi flite gdebi-core i2c-tools imagemagick libapache2-mod-php5 libboost-dev libconvert-binary-c-perl libjson-perl libjsoncpp-dev libnet-bonjour-perl libpam-smbpass mp3info mpg123 perlmagick php5 php5-cli php5-common php-apc python-daemon python-smbus samba samba-common-bin shellinabox sysstat vorbis-tools vsftpd
		fi
		;;
esac

#######################################
# Platform-specific config
case "${FPPPLATFORM}" in
	'BeagleBone Black')
		echo "FPP - Disabling HDMI for Falcon and LEDscape cape support"
		echo >> /boot/uboot/uEnv.txt
		echo "# Disable HDMI for Falcon and LEDscape cape support" >> /boot/uboot/uEnv.txt
		echo "cape_disable=capemgr.disable_partno=BB-BONELT-HDMI,BB-BONELT-HDMIN" >> /boot/uboot/uEnv.txt
		echo >> /boot/uboot/uEnv.txt

		echo "FPP - Installing OLA packages"
		apt-get -y --force-yes install libcppunit-dev uuid-dev pkg-config libncurses5-dev libtool autoconf automake libmicrohttpd-dev protobuf-compiler python-protobuf libprotobuf-dev libprotoc-dev zlib1g-dev bison flex libftdi-dev libftdi1 libusb-1.0-0-dev liblo-dev
		apt-get -y clean

		mkdir /tmp/deb
		cd /tmp/deb
		FILES="libola-dev_0.9.7-1_armhf.deb libola1_0.9.7-1_armhf.deb ola-python_0.9.7-1_all.deb ola-rdm-tests_0.9.7-1_all.deb ola_0.9.7-1_armhf.deb"
		for FILE in ${FILES}
		do
			wget -nd http://www.bc2va.org/chris/tmp/fpp/deb/${FILE}
		done
		dpkg --unpack ${FILES}
		rm -f ${FILES}
#		apt-get -y --force-yes install libcppunit-dev libcppunit-1.12-1 uuid-dev pkg-config libncurses5-dev libtool autoconf automake  libmicrohttpd-dev protobuf-compiler python-protobuf libprotobuf-dev libprotoc-dev zlib1g-dev bison flex libftdi-dev libftdi1 libusb-1.0-0-dev liblo-dev
#		git clone https://github.com/OpenLightingProject/ola.git /opt/ola
#		(cd /opt/ola && autoreconf -i && ./configure --enable-python-libs && make && make install && ldconfig && cd /opt/ && rm -rf ola)
		;;

	'Raspberry Pi')
		wget http://goo.gl/1BOfJ -O /usr/bin/rpi-update && chmod +x /usr/bin/rpi-update
		SKIP_WARNING=1 rpi-update d4945b3b77d29cc5bb3777734422c048c1f1d003

		echo "FPP - Installing Pi-specific packages"
		apt-get -y install raspi-config

		echo "FPP - Installing OLA packages"
		echo "deb http://apt.openlighting.org/raspbian wheezy main" > /etc/apt/sources.list.d/ola.list
		apt-get update
		apt-get -y install ola ola-rdm-tests ola-conf-plugins ola-dev libprotobuf-dev

		echo "FPP - Updating packages"
		apt-get -y upgrade

		echo "FPP - Installing wiringPi"
		cd /opt/ && git clone git://git.drogon.net/wiringPi && cd /opt/wiringPi && ./build

		if [ "x$1" == "x--build-omxplayer" ]; then
			echo "FPP - Building omxplayer from source with our patch"
			apt-get -y install subversion libpcre3-dev libidn11-dev libboost1.50-dev libfreetype6-dev libusb-1.0-0-dev libssl-dev libssh-dev libsmbclient-dev g++-4.7
			git clone https://github.com/popcornmix/omxplayer.git
			cd omxplayer
			git reset --hard 42f0f659c23796d41cf29b1fd1550a3352855846
			wget -O- https://raw.githubusercontent.com/FalconChristmas/fpp/stage/external/omxplayer/FPP_omxplayer.diff | patch -p1
			make ffmpeg
			make
			make dist
			tar xzpvf omxplayer-dist.tgz -C /
			cd ..
		else
			echo "FPP - Installing patched omxplayer.bin for FPP MultiSync"
			apt-get -y install libssh-4
			wget -O- https://github.com/FalconChristmas/fpp-binaries/raw/master/Pi/omxplayer-dist.tgz | tar xzp -C /
		fi

		echo "FPP - Disabling getty on onboard serial ttyAMA0"
		sed -i "s@T0:23:respawn:/sbin/getty -L ttyAMA0@#T0:23:respawn:/sbin/getty -L ttyAMA0@" /etc/inittab

		echo "FPP - Enabling SPI in device tree"
		echo >> /boot/config.txt

		echo "# Enable SPI in device tree" >> /boot/config.txt
		echo "dtparam=spi=on" >> /boot/config.txt
		echo >> /boot/config.txt

		echo "# Enable I2C in device tree" >> /boot/config.txt
		echo "dtparam=i2c=on" >> /boot/config.txt
		echo >> /boot/config.txt

		echo "# Setting kernel scaling framebuffer method" >> /boot/config.txt
		echo "scaling_kernel=8" >> /boot/config.txt
		echo >> /boot/config.txt

		echo "FPP - Freeing up more space by removing unnecessary packages"
		apt-get -y purge wolfram-engine sonic-pi minecraft-pi
		apt-get -y --purge autoremove

		echo "FPP - Make things cleaner by removing configuration from unnecessary packages"
		dpkg --get-selections | grep deinstall | while read package deinstall; do
			apt-get -y purge $package
		done

		echo "FPP - Disabling power management for wireless"
		echo -e "# Disable power management\noptions 8192cu rtw_power_mgnt=0 rtw_enusbss=0" > /etc/modprobe.d/8192cu.conf

		echo "FPP - Disabling Swap to save SD card"
		update-rc.d -f dphys-swapfile remove

		echo "FPP - Kernel doesn't support cgroups so remove to silence warnings on boot"
		update-rc.d -f cgroup-bin remove

		echo "FPP - Remove dhcpcd since we start DHCP interfaces on our own"
		update-rc.d -f dhcpcd remove

		echo "FPP - Setting locale"
		sed -i 's/^\(en_GB.UTF-8\)/# \1/;s/..\(en_US.UTF-8\)/\1/' /etc/locale.gen
		locale-gen en_US.UTF-8
		dpkg-reconfigure --frontend=noninteractive locales
		export LANG=en_US.UTF-8

		echo "FPP - Disable nginx to avoid warning"
		# Note, when we switch to the v2.0 UI we'll need to update this script to remove apache instead
		update-rc.d -f nginx remove
		;;

	'ODROID')
		echo "FPP - Installing wiringPi"
		cd /opt/ && git clone https://github.com/hardkernel/wiringPi && cd /opt/wiringPi && ./build

		echo "FPP - Installing patched omxplayer.bin for FPP MultiSync"
		cp /usr/bin/omxplayer.bin /usr/bin/omxplayer.bin.orig
		wget -O /usr/bin/omxplayer.bin https://github.com/FalconChristmas/fpp-binaries/raw/master/Pi/omxplayer.bin
		;;
esac

#######################################
# Clone git repository
echo "FPP - Cloning git repository into /opt/fpp"
cd /opt
git clone https://github.com/FalconChristmas/fpp fpp

#######################################
# Switch to desired code branch
echo "FPP - Switching git clone to ${FPPBRANCH} branch"
cd /opt/fpp
git checkout ${FPPBRANCH}

#######################################
echo "FPP - Installing PHP composer"
cd /tmp/
curl -sS https://getcomposer.org/installer | php
mv ./composer.phar /usr/local/bin/composer
chmod 755 /usr/local/bin/composer

#######################################
echo "FPP - Setting up for UI"
sed -i -e "s/^user =.*/user = fpp/" /etc/php5/fpm/pool.d/www.conf
sed -i -e "s/^group =.*/group = fpp/" /etc/php5/fpm/pool.d/www.conf

#######################################
# echo "FPP - Composing FPP UI"
# FIXME, eventually run composer here in the new UI dir

#######################################
# Add the fpp user and group memberships
echo "FPP - Adding fpp user"
addgroup --gid 500 fpp
adduser --uid 500 --home /home/fpp --shell /bin/bash --ingroup fpp --gecos "Falcon Player" --disabled-password fpp
adduser fpp adm
adduser fpp sudo
sed -i -e 's/^fpp:\*:/fpp:\$6\$rA953Jvd\$oOoLypAK8pAnRYgQQhcwl0jQs8y0zdx1Mh77f7EgKPFNk\/jGPlOiNQOtE.ZQXTK79Gfg.8e3VwtcCuwz2BOTR.:/' /etc/shadow

#######################################
echo "FPP - Fixing empty root passwd"
sed -i -e 's/root::/root:*:/' /etc/shadow

#######################################
echo "FPP - Populating /home/fpp"
mkdir /home/fpp/.ssh
chown fpp.fpp /home/fpp/.ssh
chmod 700 /home/fpp/.ssh

mkdir /home/fpp/media
chown fpp.fpp /home/fpp/media
chmod 700 /home/fpp/media

#######################################
# Configure log rotation
echo "FPP - Configuring log rotation"
cp /opt/fpp/etc/logrotate.d/* /etc/logrotate.d/

#######################################
# Configure ccache
echo "FPP - Configuring ccache"
ccache -M 50M

#######################################
echo "FPP - Configuring FTP server"
sed -i -e "s/.*anonymous_enable.*/anonymous_enable=NO/" /etc/vsftpd.conf
sed -i -e "s/.*local_enable.*/local_enable=YES/" /etc/vsftpd.conf
sed -i -e "s/.*write_enable.*/write_enable=YES/" /etc/vsftpd.conf
service vsftpd restart

#######################################
echo "FPP - Configuring Samba"
cat <<-EOF >> /etc/samba/smb.conf

[FPP]
  comment = FPP Home Share
  path = /home/fpp
  writeable = Yes
  only guest = Yes
  create mask = 0777
  directory mask = 0777
  browseable = Yes
  public = yes
  force user = fpp

EOF
service samba restart


#######################################
# Fix sudoers to not require password
echo "FPP - Giving fpp user sudo"
echo "fpp ALL=(ALL:ALL) NOPASSWD: ALL" >> /etc/sudoers

#######################################
# Config fstab to mount some filesystems as tmpfs
echo "FPP - Configuring tmpfs filesystems"
echo "#####################################" >> /etc/fstab
echo "tmpfs         /var/log    tmpfs   nodev,nosuid,size=10M 0 0" >> /etc/fstab
echo "tmpfs         /var/tmp    tmpfs   nodev,nosuid,size=10M 0 0" >> /etc/fstab
echo "#####################################" >> /etc/fstab
echo "/dev/sda1     /home/fpp/media  auto    defaults,noatime,nodiratime,exec,nofail,flush,uid=500,gid=500  0  0" >> /etc/fstab
echo "#####################################" >> /etc/fstab


#######################################
# Disable IPv6
echo "FPP - Disabling IPv6"
cat <<-EOF >> /etc/sysctl.conf

	# FPP - Disable IPv6
	net.ipv6.conf.all.disable_ipv6 = 1
	net.ipv6.conf.default.disable_ipv6 = 1
	net.ipv6.conf.lo.disable_ipv6 = 1
	net.ipv6.conf.eth0.disable_ipv6 = 1
	EOF

#######################################
# Configure Apache run user/group
echo "FPP - Configuring Apache"
# environment variables
sed -i -e "s/APACHE_RUN_USER=.*/APACHE_RUN_USER=fpp/" /etc/apache2/envvars
sed -i -e "s/APACHE_RUN_GROUP=.*/APACHE_RUN_GROUP=fpp/" /etc/apache2/envvars

# main Apache/PHP config
ISAPACHE24=$(dpkg -l | grep "^ii *apache2 *2\.4\.")
if [ -z ${ISAPACHE24} ]
then
	cp ${FPPDIR}/etc/apache2.conf /etc/apache2/apache2.conf
else
	cp ${FPPDIR}/etc/apache2.conf.2.4 /etc/apache2/apache2.conf
	rm /etc/apache2/sites-enabled/000-default.conf
fi

cp ${FPPDIR}/etc/php.ini /etc/php5/apache2/php.ini

# site config file
SITEFILE="/etc/apache2/sites-enabled/000-default"
sed -e "s#FPPDIR#${FPPDIR}#g" -e "s#/home/pi/#/home/fpp/#g" < ${FPPDIR}/etc/apache2.site > ${SITEFILE}
# Disable Logging since there is no logs directory yet
sed -i "s/ErrorLog/#ErrorLog/" ${SITEFILE}

case "${OSVER}" in
	debian_7)
				rm /etc/apache2/conf.d/other-vhosts-access-log
				sed -i -e "s/NameVirtualHost.*8080/NameVirtualHost *:80/" -e "s/Listen.*8080/Listen 80/" /etc/apache2/ports.conf
				;;
esac

update-rc.d apache2 defaults
/etc/init.d/apache2 stop
chown fpp /var/lock/apache2
/etc/init.d/apache2 start

#######################################
echo "FPP - Configuring FPP startup"
cp /opt/fpp/etc/init.d/fppinit /etc/init.d/
update-rc.d fppinit defaults
cp /opt/fpp/etc/init.d/fppstart /etc/init.d/
update-rc.d fppstart defaults

echo "FPP - Compiling binaries"
cd /opt/fpp/src/
make clean ; make

ENDTIME=$(date)

echo "========================================================="
echo "FPP Install Complete."
echo "Started : ${STARTTIME}"
echo "Finished: ${ENDTIME}"
echo "========================================================="
echo "You can reboot the system by changing to the 'fpp' user with the"
echo "password 'falcon' and running the shutdown command."
echo ""
echo "su - fpp"
echo "sudo shutdown -r now"
echo ""
echo "NOTE: If you are prepping this as an image for release,"
echo "remove the SSH keys before shutting down so they will be"
echo "rebuilt during the next boot."
echo ""
echo "su - fpp"
echo "sudo rm -rf /etc/ssh/ssh_host*key*"
echo "sudo shutdown -r now"
echo "========================================================="
echo ""
<|MERGE_RESOLUTION|>--- conflicted
+++ resolved
@@ -45,11 +45,6 @@
 #       targetting for support.
 #
 #############################################################################
-<<<<<<< HEAD
-SCRIPTVER="0.5"
-FPPBRANCH="stage"
-FPPIMAGEVER="1.5"
-=======
 # Other platforms which may be functioning with varying degrees:
 #
 #       ODROID C1
@@ -65,7 +60,6 @@
 SCRIPTVER="0.6"
 FPPBRANCH="stage"
 FPPIMAGEVER="1.5-Beta"
->>>>>>> 8ba66314
 FPPCFGVER="8"
 FPPPLATFORM="UNKNOWN"
 FPPDIR="/opt/fpp"
