--- conflicted
+++ resolved
@@ -2,10 +2,12 @@
 
 std::map<std::string, int> WarningHolder::warnings;
 std::mutex WarningHolder::warningsLock;
+std::mutex WarningHolder::listenerListLock;
+std::mutex WarningHolder::notifyLock; // Must always lock this before WarningLock
+std::condition_variable WarningHolder::notifyCV;
+std::thread notifyThread = std::thread(WarningHolder::NotifyListenersMain); 
+std::set<WarningListener *> WarningHolder::listenerList;
 
-<<<<<<< HEAD
-
-=======
 void WarningHolder::AddWarningListener(WarningListener *l){
     LogDebug(VB_GENERAL, "About to add listner\n");
     std::unique_lock<std::mutex> lock(listenerListLock);
@@ -18,48 +20,54 @@
     std::set<WarningListener *>::const_iterator it = listenerList.find(l);
     if (it != listenerList.end()) {
        listenerList.erase(it);
-       LogInfo(VB_GENERAL, "Removing Warning Listner Complete\n");
+       LogDebug(VB_GENERAL, "Removing Warning Listner Complete\n");
     } else {
        LogWarn(VB_GENERAL, "Requested to remove Listener, but it wasn't found\n");
     }
 }
 
 void WarningHolder::NotifyListenersMain() {
-   LogDebug(VB_GENERAL, "About to Notify\n");
-   // GetWarnings uses waringsLock. Must never call waringsLock after notifyLock.
-   // Doing so could deadlock
-   std::list<std::string> warnings = WarningHolder::GetWarnings();
    std::unique_lock<std::mutex> lck(notifyLock);
    while(true) {
       notifyCV.wait(lck);  // sleep here
+      std::list<std::string> warnings = WarningHolder::GetWarnings(); // Calls warning Lock
       LogDebug(VB_GENERAL, "Warning has changed, notifying other threads of %d Warnings\n", warnings.size());
       std::for_each(listenerList.begin(), listenerList.end(), [&](WarningListener *l) {l->handleWarnings(warnings); });
    }
 }
->>>>>>> b4a17cf9
 
 
 void WarningHolder::AddWarning(const std::string &w) {
     LogDebug(VB_GENERAL, "Adding Warning: %s\n", w.c_str());
+    std::unique_lock<std::mutex> lck(notifyLock);
     std::unique_lock<std::mutex> lock(warningsLock);
     warnings[w] = -1;
+    // Notify Listeners
+    notifyCV.notify_all();
 }
 void WarningHolder::AddWarningTimeout(const std::string &w, int toSeconds) {
     LogDebug(VB_GENERAL, "Adding Warning with Timeout: %s\n", w.c_str());
+    std::unique_lock<std::mutex> lck(notifyLock);
     std::unique_lock<std::mutex> lock(warningsLock);
     auto nowtime = std::chrono::steady_clock::now();
     int seconds = std::chrono::duration_cast<std::chrono::seconds>(nowtime.time_since_epoch()).count();
     warnings[w] = seconds + toSeconds;
+    // Notify Listeners
+    notifyCV.notify_all();
 }
 
 
 void WarningHolder::RemoveWarning(const std::string &w) {
     LogDebug(VB_GENERAL, "Removing Warning: %s\n", w.c_str());
+    std::unique_lock<std::mutex> lck(notifyLock);
     std::unique_lock<std::mutex> lock(warningsLock);
     warnings.erase(w);
+    // Notify Listeners
+    notifyCV.notify_all();
 }
 std::list<std::string> WarningHolder::GetWarnings() {
     std::list<std::string> ret;
+    bool madeChange = false;
     auto nowtime = std::chrono::steady_clock::now();
     int now = std::chrono::duration_cast<std::chrono::seconds>(nowtime.time_since_epoch()).count();
     std::list<std::string> remove;
@@ -73,6 +81,13 @@
     }
     for (auto &a : remove) {
         warnings.erase(a);
+	madeChange = true;
+    }
+
+    if (madeChange) {
+        // Notify Listeners
+        std::unique_lock<std::mutex> lck(notifyLock);
+        notifyCV.notify_all();
     }
     return ret;
 }
