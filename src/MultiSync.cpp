
/*
 *   Falcon Player MultiSync 
 *
 *   Copyright (C) 2013-2018 the Falcon Player Developers
 *      Initial development by:
 *      - David Pitts (dpitts)
 *      - Tony Mace (MyKroFt)
 *      - Mathew Mrosko (Materdaddy)
 *      - Chris Pinkham (CaptainMurdoch)
 *      For additional credits and developers, see credits.php.
 *
 *   The Falcon Player (FPP) is free software; you can redistribute it
 *   and/or modify it under the terms of the GNU General Public License
 *   as published by the Free Software Foundation; either version 2 of
 *   the License, or (at your option) any later version.
 *
 *   This program is distributed in the hope that it will be useful,
 *   but WITHOUT ANY WARRANTY; without even the implied warranty of
 *   MERCHANTABILITY or FITNESS FOR A PARTICULAR PURPOSE.  See the
 *   GNU General Public License for more details.
 *
 *   You should have received a copy of the GNU General Public License
 *   along with this program; if not, see <http://www.gnu.org/licenses/>.
 */

#include <arpa/inet.h>
#include <errno.h>
#include <pthread.h>
#include <stdio.h>
#include <stdlib.h>
#include <string.h>
#include <strings.h>
#include <sys/types.h>
#include <unistd.h>
#include <linux/version.h>

#include <netinet/in.h>
#include <netdb.h>
#include <ifaddrs.h>
#include <fstream>



#include <string>
#include <vector>
#include <set>

#include <boost/algorithm/string.hpp>
#include <boost/algorithm/string/predicate.hpp>
#include <boost/algorithm/string/replace.hpp>
#include <boost/tokenizer.hpp>
#include <jsoncpp/json/json.h>

#include "command.h"
#include "common.h"
#include "events.h"
#include "falcon.h"
#include "fppversion.h"
#include "log.h"
#include "MultiSync.h"
#include "Plugins.h"
#include "Sequence.h"
#include "settings.h"
#include "mediaoutput/mediaoutput.h"
#include "channeloutput/channeloutput.h"
#include "channeloutput/channeloutputthread.h"
#include "NetworkMonitor.h"


MultiSync *multiSync;

static const char * MULTISYNC_MULTICAST_ADDRESS = "239.70.80.80"; // 239.F.P.P
static uint32_t MULTISYNC_MULTICAST_ADD = inet_addr(MULTISYNC_MULTICAST_ADDRESS);

NetInterfaceInfo::NetInterfaceInfo() : address(0), broadcastAddress(0), multicastSocket(-1) {
}
NetInterfaceInfo::~NetInterfaceInfo() {
    if (multicastSocket != -1) {
        LogDebug(VB_SYNC, "Closing multicast socket for %s\n", interfaceName.c_str());
        close(multicastSocket);
    }
}


void MultiSyncSystem::update(MultiSyncSystemType type,
                             unsigned int majorVersion, unsigned int minorVersion,
                             FPPMode fppMode,
                             const std::string &address,
                             const std::string &hostname,
                             const std::string &version,
                             const std::string &model,
                             const std::string &ranges) {
    this->type         = type;
    this->majorVersion = majorVersion;
    this->minorVersion = minorVersion;
    this->address      = address;
    this->hostname     = hostname;
    this->fppMode      = fppMode;
    this->version      = version;
    this->model        = model;
    this->ranges       = ranges;
    std::vector<std::string> parts = split(address, '.');
    this->ipa = atoi(parts[0].c_str());
    this->ipb = atoi(parts[1].c_str());
    this->ipc = atoi(parts[2].c_str());
    this->ipd = atoi(parts[3].c_str());
}

Json::Value MultiSyncSystem::toJSON(bool local, bool timestamps) {
    Json::Value system;

    system["type"] = MultiSync::GetTypeString(type, local);
    if (timestamps) {
        system["lastSeen"]     = (Json::UInt64)lastSeen;
        system["lastSeenStr"]  = lastSeenStr;
    }
    system["majorVersion"] = majorVersion;
    system["minorVersion"] = minorVersion;
    system["fppMode"]      = fppMode;
    
    char *s = modeToString(fppMode);
    system["fppModeString"] = s;
    free(s);
    
    system["address"]      = address;
    system["hostname"]     = hostname;
    system["version"]      = version;
    system["model"]        = model;
    system["channelRanges"] = ranges;

    return system;
}


/*
 *
 */
MultiSync::MultiSync()
  : m_broadcastSock(-1),
	m_controlSock(-1),
	m_controlCSVSock(-1),
	m_receiveSock(-1),
    m_lastMediaHalfSecond(0),
	m_remoteOffset(0.0),
    m_lastPingTime(0),
    m_lastCheckTime(0),
    m_lastFrame(0),
    m_sendMulticast(false),
    m_sendBroadcast(false)
{
    memset(rcvBuffers, 0, sizeof(rcvBuffers));
    memset(rcvCmbuf, 0, sizeof(rcvCmbuf));
}

/*
 *
 */
MultiSync::~MultiSync()
{
	ShutdownSync();
}

/*
 *
 */
int MultiSync::Init(void)
{
    FillInInterfaces();
	FillLocalSystemInfo();

	if (!OpenReceiveSocket())
		return 0;

	if (!OpenBroadcastSocket())
		return 0;

	if (getFPPmode() == MASTER_MODE) {
		if (!OpenControlSockets())
			return 0;

		if (!OpenCSVControlSockets())
			return 0;
	}

    std::function<void(NetworkMonitor::NetEventType i, int up, const std::string &)> f = [this] (NetworkMonitor::NetEventType i, int up, const std::string &name) {
        LogDebug(VB_SYNC, "MultiSync::NetworkChanged - Interface: %s   Up: %d   Msg: %d\n", name.c_str(), up, i);
        if (i == NetworkMonitor::NetEventType::DEL_ADDR && !up) {
            RemoveInterface(name);
        } else if (i == NetworkMonitor::NetEventType::NEW_ADDR && up) {
            bool changed = FillInInterfaces();
            if (changed) {
                FillLocalSystemInfo();
                Ping(0, false);
            }
            setupMulticastReceive();
        }
    };
    NetworkMonitor::INSTANCE.registerCallback(f);
    
	return 1;
}

/*
 *
 */
void MultiSync::UpdateSystem(MultiSyncSystemType type,
                             unsigned int majorVersion, unsigned int minorVersion,
                             FPPMode fppMode,
                             const std::string &address,
                             const std::string &hostname,
                             const std::string &version,
                             const std::string &model,
                             const std::string &ranges
                             )
{
    
    char timeStr[32];
    memset(timeStr, 0, sizeof(timeStr));
    time_t t = time(NULL);
    struct tm tm;
    localtime_r(&t, &tm);
    sprintf(timeStr,"%4d-%.2d-%.2d %.2d:%.2d:%.2d",
        1900+tm.tm_year, tm.tm_mon+1, tm.tm_mday,
        tm.tm_hour, tm.tm_min, tm.tm_sec);
    
    std::unique_lock<std::mutex> lock(m_systemsLock);
    bool found = false;
    for (auto & sys : m_remoteSystems) {
        if ((address == sys.address) &&
            (hostname == sys.hostname)) {
            found = true;
            sys.update(type, majorVersion, minorVersion, fppMode, address, hostname, version, model, ranges);
            sys.lastSeenStr = timeStr;
            sys.lastSeen = t;
        }
    }
    for (auto & sys : m_localSystems) {
        if ((address == sys.address) &&
            (hostname == sys.hostname)) {
            found = true;
            sys.update(type, majorVersion, minorVersion, fppMode, address, hostname, version, model, ranges);
            sys.lastSeen = t;
            sys.lastSeenStr = timeStr;
        }
    }
    if (!found) {
        MultiSyncSystem sys;
        sys.update(type, majorVersion, minorVersion, fppMode, address, hostname, version, model, ranges);
        sys.lastSeenStr = timeStr;
        sys.lastSeen = t;
        m_remoteSystems.push_back(sys);
    }
}

/*
 *
 */
MultiSyncSystemType MultiSync::ModelStringToType(std::string model)
{
	if (boost::starts_with(model, "Raspberry Pi Model A Rev"))
		return kSysTypeFPPRaspberryPiA;
	if (boost::starts_with(model, "Raspberry Pi Model B Rev"))
		return kSysTypeFPPRaspberryPiB;
	if (boost::starts_with(model, "Raspberry Pi Model A Plus"))
		return kSysTypeFPPRaspberryPiAPlus;
	if (boost::starts_with(model, "Raspberry Pi Model B Plus"))
		return kSysTypeFPPRaspberryPiBPlus;
	if ((boost::starts_with(model, "Raspberry Pi 2 Model B 1.1")) ||
		(boost::starts_with(model, "Raspberry Pi 2 Model B 1.0")))
		return kSysTypeFPPRaspberryPi2B;
	if (boost::starts_with(model, "Raspberry Pi 2 Model B"))
		return kSysTypeFPPRaspberryPi2BNew;
	if (boost::starts_with(model, "Raspberry Pi 3 Model B Rev"))
		return kSysTypeFPPRaspberryPi3B;
	if (boost::starts_with(model, "Raspberry Pi 3 Model B Plus"))
		return kSysTypeFPPRaspberryPi3BPlus;
	if (boost::starts_with(model, "Raspberry Pi Zero Rev"))
		return kSysTypeFPPRaspberryPiZero;
	if (boost::starts_with(model, "Raspberry Pi Zero W"))
		return kSysTypeFPPRaspberryPiZeroW;
    if (boost::starts_with(model, "Raspberry Pi 3 Model A Plus"))
        return kSysTypeFPPRaspberryPi3APlus;
    if (boost::starts_with(model, "Raspberry Pi 4"))
        return kSysTypeFPPRaspberryPi4;
    if (boost::starts_with(model, "SanCloud BeagleBone Enhanced"))
        return kSysTypeFPPSanCloudBeagleBoneEnhanced;
    if (boost::algorithm::contains(model, "BeagleBone Black")) {
        if (boost::algorithm::contains(model, "Wireless")) {
            return kSysTypeFPPBeagleBoneBlackWireless;
        }
        return kSysTypeFPPBeagleBoneBlack;
    }
    if (boost::algorithm::contains(model, "BeagleBone Green")) {
        if (boost::algorithm::contains(model, "Wireless")) {
            return kSysTypeFPPBeagleBoneGreenWireless;
        }
        return kSysTypeFPPBeagleBoneGreen;
    }
	if (boost::algorithm::contains(model, "PocketBeagle"))
		return kSysTypeFPPPocketBeagle;
	// FIXME, fill in the rest of the types

	return kSysTypeFPP;
}

/*
 *
 */
bool MultiSync::FillLocalSystemInfo(void)
{
	MultiSyncSystem newSystem;

	std::string model = GetHardwareModel();
	MultiSyncSystemType type = ModelStringToType(model);

	std::string multiSyncInterface = getSetting("MultiSyncInterface");
    char addressBuf[128];
    std::list<std::string> addresses;
    if (multiSyncInterface == "") {
        //get all the addresses
        struct ifaddrs *interfaces,*tmp;
        getifaddrs(&interfaces);
        tmp = interfaces;
        while (tmp) {
            if (tmp->ifa_addr && tmp->ifa_addr->sa_family == AF_INET) {
                if (strncmp("usb", tmp->ifa_name, 3) != 0) {
                    //skip the usb* interfaces as we won't support multisync on those
                    memset(addressBuf, 0, sizeof(addressBuf));
                    GetInterfaceAddress(tmp->ifa_name, addressBuf, NULL, NULL);
                    if (isSupportedForMultisync(addressBuf, tmp->ifa_name)) {
                        addresses.push_back(addressBuf);
                    }
                }
            } else if (tmp->ifa_addr && tmp->ifa_addr->sa_family == AF_INET6) {
                //FIXME for ipv6 multisync
            }
            tmp = tmp->ifa_next;
        }
        freeifaddrs(interfaces);
    } else {
        memset(addressBuf, 0, sizeof(addressBuf));
        GetInterfaceAddress(multiSyncInterface.c_str(), addressBuf, NULL, NULL);
        addresses.push_back(addressBuf);
    }

    if (m_hostname == "") {
        m_hostname = getSetting("HostName");
    }

    if (m_hostname == "") {
		m_hostname = "FPP";
    }

	newSystem.lastSeen     = (unsigned long)time(NULL);
	newSystem.type         = type;
	newSystem.majorVersion = atoi(getFPPMajorVersion());
	newSystem.minorVersion = atoi(getFPPMinorVersion());
	newSystem.hostname     = m_hostname;
	newSystem.fppMode      = getFPPmode();
	newSystem.version      = getFPPVersion();
	newSystem.model        = model;
    newSystem.ipa          = 0;
    newSystem.ipb          = 0;
    newSystem.ipc          = 0;
    newSystem.ipd          = 0;
    
<<<<<<< HEAD
    LogDebug(VB_SYNC, "Host name: \n", newSystem.hostname.c_str());
    LogDebug(VB_SYNC, "Version: \n", newSystem.version.c_str());
    LogDebug(VB_SYNC, "Model: \n", newSystem.model.c_str());
=======
    LogDebug(VB_SYNC, "Host name: %s\n", newSystem.hostname.c_str());
    LogDebug(VB_SYNC, "Version: %s\n", newSystem.version.c_str());
    LogDebug(VB_SYNC, "Model: %s\n", newSystem.model.c_str());
>>>>>>> 3320bfc2
    
    bool changed = false;
    std::unique_lock<std::mutex> lock(m_systemsLock);
    
    for (auto address : addresses) {
        bool found = false;
        for (auto &sys : m_localSystems) {
            if (sys.address == address) {
                found = true;
            }
        }
        if (!found) {
<<<<<<< HEAD
            LogDebug(VB_SYNC, "Adding Local System Address: \n", address.c_str());
=======
            LogDebug(VB_SYNC, "Adding Local System Address: %s\n", address.c_str());
>>>>>>> 3320bfc2
            changed = true;
            newSystem.address = address;
            std::vector<std::string> parts = split(newSystem.address, '.');
            newSystem.ipa = atoi(parts[0].c_str());
            newSystem.ipb = atoi(parts[1].c_str());
            newSystem.ipc = atoi(parts[2].c_str());
            newSystem.ipd = atoi(parts[3].c_str());
<<<<<<< HEAD
            if (m_numLocalSystems >= m_systems.size()) {
                m_systems.push_back(newSystem);
            } else {
                m_systems.insert(m_systems.begin() + m_numLocalSystems, newSystem);
            }
            m_numLocalSystems++;
=======
            m_localSystems.push_back(newSystem);
>>>>>>> 3320bfc2
        }
    }
    return changed;
}

/*
 *
 */
std::string MultiSync::GetHardwareModel(void)
{
	std::string result;
	std::string filename;

	if (FileExists("/sys/firmware/devicetree/base/model"))
		filename = "/sys/firmware/devicetree/base/model";
	else if (FileExists("/sys/class/dmi/id/product_name"))
		filename = "/sys/class/dmi/id/product_name";

	if (filename != "") {
		char buf[128];
		FILE *fd = fopen(filename.c_str(), "r");
		if (fd) {
			if (fgets(buf, 127, fd))
				result = buf;
			else
				result = "Unknown Hardware Platform";
			fclose(fd);
		} else {
			result = "Unknown Hardware Platform";
		}
	} else {
		result = "Unknown Hardware Platform";
	}

	if (boost::ends_with(result, "\n"))
		boost::replace_first(result, "\n", "");

	return result;
}

/*
 *
 */
std::string MultiSync::GetTypeString(MultiSyncSystemType type, bool local)
{
    if (local && type == kSysTypeFPP) {
        //unknown hardware, but we can figure out the OS version
        if (FileExists("/etc/os-release")) {
            std::map<std::string, std::string> values;
            std::ifstream in("/etc/os-release");
            std::string str;
            while (std::getline(in, str)) {
                size_t pos = str.find("=");
                if (pos != std::string::npos) {
                    std::string key = str.substr(0, pos);
                    std::string val = str.substr(pos + 1);
                    if (val[0] == '"') {
                        val = val.substr(1, val.length() - 2);
                    }
                    values[key] = val;
                }
            }
            if (values["PRETTY_NAME"] != "") {
                return "FPP (" + values["PRETTY_NAME"] + ")";
            }
            if (values["NAME"] != "") {
                return "FPP (" + values["NAME"] + ")";
            }
        }
        return "FPP (unknown hardware)";
    }
	switch (type) {
		case kSysTypeUnknown:                 return "Unknown System Type";
		case kSysTypeFPP:                     return "FPP (unknown hardware)";
		case kSysTypeFPPRaspberryPiA:         return "Raspberry Pi A";
		case kSysTypeFPPRaspberryPiB:         return "Raspberry Pi B";
		case kSysTypeFPPRaspberryPiAPlus:     return "Raspberry Pi A Plus";
		case kSysTypeFPPRaspberryPiBPlus:     return "Raspberry Pi B+";
		case kSysTypeFPPRaspberryPi2B:        return "Raspberry Pi 2 B";
		case kSysTypeFPPRaspberryPi2BNew:     return "Raspberry Pi 2 B v1.2+";
		case kSysTypeFPPRaspberryPi3B:        return "Raspberry Pi 3 B";
		case kSysTypeFPPRaspberryPi3BPlus:    return "Raspberry Pi 3 B+";
		case kSysTypeFPPRaspberryPiZero:      return "Raspberry Pi Zero";
		case kSysTypeFPPRaspberryPiZeroW:     return "Raspberry Pi Zero W";
        case kSysTypeFPPRaspberryPi3APlus:    return "Raspberry Pi 3 A+";
        case kSysTypeFPPRaspberryPi4:         return "Raspberry Pi 4";
		case kSysTypeFalconController:        return "Falcon Controller";
        case kSysTypeFalconF16v2:             return "Falcon F16v2";
        case kSysTypeFalconF16v3:             return "Falcon F16v3";
        case kSysTypeFalconF48v1:             return "Falcon F48v1";
		case kSysTypeOtherSystem:             return "Other Unknown System";
        case kSysTypeFPPBeagleBoneBlack:      return "BeagleBone Black";
        case kSysTypeFPPBeagleBoneBlackWireless: return "BeagleBone Black Wireless";
        case kSysTypeFPPBeagleBoneGreen:      return "BeagleBone Green";
        case kSysTypeFPPBeagleBoneGreenWireless: return "BeagleBone Green Wireless";
        case kSysTypeFPPPocketBeagle:         return "PocketBeagle";
        case kSysTypeFPPSanCloudBeagleBoneEnhanced: return "SanCloud BeagleBone Enhanced";
            
        case kSysTypexSchedule:               return "xSchedule";
        case kSysTypeESPixelStick:            return "ESPixelStick";
		default:                              return "Unknown System Type";
	}
}


static std::string createRanges(std::vector<std::pair<uint32_t, uint32_t>> ranges, int limit) {
    bool first = true;
    std::string range("");
    char buf[64];
    memset(buf, 0, sizeof(buf));
    for (auto &a : ranges) {
        if (!first) {
            range += ",";
        }
        sprintf(buf, "%d-%d", a.first, (a.first + a.second - 1));
        range += buf;
        first = false;
    }
    while (range.size() > limit) {
        //range won't fit within the space in the Ping packet, we need to shrink the range
        // we'll find the smallest gap and combine into a larger range
        int minGap = 9999999;
        int minIdx = -1;
        int last = ranges[0].first + ranges[1].second - 1;
        for (int x = 1; x < ranges.size(); x++) {
            int gap = ranges[x].first - last;
            if (gap < minGap) {
                minIdx = x;
                minGap = gap;
            }
            last = ranges[x].first + ranges[x].second - 1;
        }
        if (minIdx) {
            int newLast = ranges[minIdx].first + ranges[minIdx].second;
            ranges[minIdx - 1].second = newLast - ranges[minIdx - 1].first;
            ranges.erase(ranges.begin() + minIdx);
        }
        range = createRanges(ranges, 999999);
    }
    return range;
}

Json::Value MultiSync::GetSystems(bool localOnly, bool timestamps)
{
	Json::Value result;
	Json::Value systems(Json::arrayValue);
    
    
    const std::vector<std::pair<uint32_t, uint32_t>> &ranges = GetOutputRanges();
    std::string range = createRanges(ranges, 999999);

    std::unique_lock<std::mutex> lock(m_systemsLock);
    for (auto &sys : m_localSystems) {
        sys.ranges = range;
        systems.append(sys.toJSON(true, timestamps));
    }
    if (!localOnly) {
        for (auto &sys : m_remoteSystems) {
            systems.append(sys.toJSON(false, timestamps));
        }
    }
	result["systems"] = systems;
	return result;
}

/*
 *
 */
void MultiSync::Ping(int discover, bool broadcast)
{
	LogDebug(VB_SYNC, "MultiSync::Ping(%d, %d)\n", discover, broadcast);
    time_t t = time(NULL);
    m_lastPingTime = (unsigned long)t;

	if (m_broadcastSock < 0) {
		LogErr(VB_SYNC, "ERROR: Tried to send ping packet but control socket is not open.\n");
		return;
	}
    
    //update the range for local systems so it's accurate
    const std::vector<std::pair<uint32_t, uint32_t>> &ranges = GetOutputRanges();
    std::string range = createRanges(ranges, 120);
    char outBuf[768];
    
    std::unique_lock<std::mutex> lock(m_systemsLock);
    for (auto & sys : m_localSystems) {
        memset(outBuf, 0, sizeof(outBuf));
        sys.ranges = range;
        int len = CreatePingPacket(sys, outBuf, discover);
        lock.unlock();
        if (broadcast) {
            SendBroadcastPacket(outBuf, len);
        } else {
            SendMulticastPacket(outBuf, len);
        }
        lock.lock();
    }
}
void MultiSync::PeriodicPing() {
    time_t t = time(NULL);
    if (m_lastCheckTime == 0) {
        m_lastCheckTime = (unsigned long)t;
    }
    unsigned long lpt = m_lastPingTime + 60*60;
    if (lpt < (unsigned long)t) {
        //once an hour, we'll send a ping letting everyone know we're still here
        //mark ourselves as seen
        std::unique_lock<std::mutex> lock(m_systemsLock);
        for (auto &sys : m_localSystems) {
            sys.lastSeen = (unsigned long)t;
        }
        lock.unlock();
        Ping();
    }
    //every 10 minutes we'll loop through real quick and check for remote instances
    //we haven't heard from in a while
    lpt = m_lastCheckTime + 60*10;
    if (lpt < (unsigned long)t) {
        m_lastCheckTime = (unsigned long)t;
        //anything we haven't heard from in 80 minutes we will re-ping to force
        unsigned long timeoutRePing = (unsigned long)t - 60*80;
        //anything we haven't heard from in 2 hours we will remove.   That would
        //have caused at least 4 pings to have been sent.  If it has responded
        //to any of those 4, it's got to be down/gone.   Remove it.
        unsigned long timeoutRemove = (unsigned long)t - 60*120;
        std::unique_lock<std::mutex> lock(m_systemsLock);
        for (auto it = m_remoteSystems.begin(); it != m_remoteSystems.end(); ) {
            if (it->lastSeen < timeoutRemove) {
                LogInfo(VB_SYNC, "Have not seen %s in over 2 hours, removing\n", it->address.c_str());
                m_remoteSystems.erase(it);
            } else if (it->lastSeen < timeoutRePing) {
                //do a ping
                PingSingleRemote(*it);
                ++it;
            } else {
                ++it;
            }
        }
    }
}
void MultiSync::PingSingleRemote(MultiSyncSystem &sys) {
    if (m_localSystems.empty()) {
        return;
    }
    char           outBuf[512];
    memset(outBuf, 0, sizeof(outBuf));
    int len = CreatePingPacket(m_localSystems[0], outBuf, 1);
    struct sockaddr_in dest_addr;
    memset(&dest_addr, 0, sizeof(dest_addr));
    dest_addr.sin_family = AF_INET;
    dest_addr.sin_addr.s_addr = inet_addr(sys.address.c_str());
    dest_addr.sin_port   = htons(FPP_CTRL_PORT);
    std::unique_lock<std::mutex> lock(m_socketLock);
    sendto(m_controlSock, outBuf, len, MSG_DONTWAIT, (struct sockaddr*)&dest_addr, sizeof(dest_addr));
}
int MultiSync::CreatePingPacket(MultiSyncSystem &sysInfo, char* outBuf, int discover) {
    ControlPkt    *cpkt = (ControlPkt*)outBuf;
    InitControlPacket(cpkt);
    
    cpkt->pktType        = CTRL_PKT_PING;
    cpkt->extraDataLen   = 294; // v3 ping length
    
    unsigned char *ed = (unsigned char*)(outBuf + 7);
    memset(ed, 0, cpkt->extraDataLen - 7);
    
    ed[0]  = 3;                    // ping version 3
    ed[1]  = discover > 0 ? 1 : 0; // 0 = ping, 1 = discover
    ed[2]  = sysInfo.type;
    ed[3]  = (sysInfo.majorVersion & 0xFF00) >> 8;
    ed[4]  = (sysInfo.majorVersion & 0x00FF);
    ed[5]  = (sysInfo.minorVersion & 0xFF00) >> 8;
    ed[6]  = (sysInfo.minorVersion & 0x00FF);
    ed[7]  = sysInfo.fppMode;
    ed[8]  = sysInfo.ipa;
    ed[9]  = sysInfo.ipb;
    ed[10] = sysInfo.ipc;
    ed[11] = sysInfo.ipd;
    
    strncpy((char *)(ed + 12), sysInfo.hostname.c_str(), 65);
    strncpy((char *)(ed + 77), sysInfo.version.c_str(), 41);
    strncpy((char *)(ed + 118), sysInfo.model.c_str(), 41);
    strncpy((char *)(ed + 159), sysInfo.ranges.c_str(), 121);
    return sizeof(ControlPkt) + cpkt->extraDataLen;
}

void MultiSync::SendSeqOpenPacket(const std::string &filename)
{
    if (filename.empty()) {
        return;
    }
    
    if (m_controlSock < 0) {
        LogErr(VB_SYNC, "ERROR: Tried to send start packet but sync socket is not open.\n");
        return;
    }
    
    LogDebug(VB_SYNC, "SendSeqOpenPacket('%s')\n", filename.c_str());
    for (auto a : m_plugins) {
        a->SendSeqOpenPacket(filename);
    }
    m_lastFrame = -1;
    m_lastFrameSent = -1;

    char           outBuf[2048];
    bzero(outBuf, sizeof(outBuf));
    
    ControlPkt    *cpkt = (ControlPkt*)outBuf;
    SyncPkt *spkt = (SyncPkt*)(outBuf + sizeof(ControlPkt));
    
    InitControlPacket(cpkt);
    
    cpkt->pktType        = CTRL_PKT_SYNC;
    cpkt->extraDataLen   = sizeof(SyncPkt) + filename.length();
    
    spkt->pktType  = SYNC_PKT_OPEN;
    spkt->fileType = SYNC_FILE_SEQ;
    spkt->frameNumber = 0;
    spkt->secondsElapsed = 0;
    strcpy(spkt->filename, filename.c_str());
    
    SendControlPacket(outBuf, sizeof(ControlPkt) + sizeof(SyncPkt) + filename.length());
}

void MultiSync::SendSeqSyncStartPacket(const std::string &filename)
{
    if (filename.empty()) {
        return;
    }

	if (m_controlSock < 0) {
		LogErr(VB_SYNC, "ERROR: Tried to send start packet but sync socket is not open.\n");
		return;
	}

    LogDebug(VB_SYNC, "SendSeqSyncStartPacket('%s')\n", filename.c_str());
    for (auto a : m_plugins) {
        a->SendSeqSyncStartPacket(filename);
    }
    m_lastFrame = -1;
    m_lastFrameSent = -1;
    
	char           outBuf[2048];
	bzero(outBuf, sizeof(outBuf));

	ControlPkt    *cpkt = (ControlPkt*)outBuf;
	SyncPkt *spkt = (SyncPkt*)(outBuf + sizeof(ControlPkt));

	InitControlPacket(cpkt);

	cpkt->pktType        = CTRL_PKT_SYNC;
	cpkt->extraDataLen   = sizeof(SyncPkt) + filename.length();
	
	spkt->pktType  = SYNC_PKT_START;
	spkt->fileType = SYNC_FILE_SEQ;
	spkt->frameNumber = 0;
	spkt->secondsElapsed = 0;
	strcpy(spkt->filename, filename.c_str());

	SendControlPacket(outBuf, sizeof(ControlPkt) + sizeof(SyncPkt) + filename.length());

	if (m_destAddrCSV.size() > 0) {
		// Now send the Broadcast CSV version
		sprintf(outBuf, "FPP,%d,%d,%d,%s\n",
			CTRL_PKT_SYNC, SYNC_FILE_SEQ, SYNC_PKT_START, filename.c_str());
		SendCSVControlPacket(outBuf, strlen(outBuf));
	}
}

/*
 *
 */
void MultiSync::SendSeqSyncStopPacket(const std::string &filename)
{
    if (filename.empty()) {
        return;
    }
	if (m_controlSock < 0) {
		LogErr(VB_SYNC, "ERROR: Tried to send stop packet but sync socket is not open.\n");
		return;
	}
    LogDebug(VB_SYNC, "SendSeqSyncStopPacket(%s)\n", filename.c_str());

    for (auto a : m_plugins) {
        a->SendSeqSyncStopPacket(filename);
    }
    
	char           outBuf[2048];
	bzero(outBuf, sizeof(outBuf));

	ControlPkt    *cpkt = (ControlPkt*)outBuf;
	SyncPkt *spkt = (SyncPkt*)(outBuf + sizeof(ControlPkt));

	InitControlPacket(cpkt);

	cpkt->pktType        = CTRL_PKT_SYNC;
	cpkt->extraDataLen   = sizeof(SyncPkt) + filename.length();
	
	spkt->pktType  = SYNC_PKT_STOP;
	spkt->fileType = SYNC_FILE_SEQ;
	spkt->frameNumber = 0;
	spkt->secondsElapsed = 0;
	strcpy(spkt->filename, filename.c_str());

	SendControlPacket(outBuf, sizeof(ControlPkt) + sizeof(SyncPkt) + filename.length());

    if (m_destAddrCSV.size() > 0) {
		// Now send the Broadcast CSV version
		sprintf(outBuf, "FPP,%d,%d,%d,%s\n",
			CTRL_PKT_SYNC, SYNC_FILE_SEQ, SYNC_PKT_STOP, filename.c_str());
		SendCSVControlPacket(outBuf, strlen(outBuf));
	}
    
    m_lastFrame = -1;
    m_lastFrameSent = -1;
}

/*
 *
 */
void MultiSync::SendSeqSyncPacket(const std::string &filename, int frames, float seconds)
{
    if (filename.empty()) {
        return;
    }
	if (m_controlSock < 0) {
		LogErr(VB_SYNC, "ERROR: Tried to send sync packet but sync socket is not open.\n");
		return;
	}
    for (auto a : m_plugins) {
        a->SendSeqSyncPacket(filename, frames, seconds);
    }
    m_lastFrame = frames;
    int diff = frames - m_lastFrameSent;
    if (frames > 32) {
        //after 32 frames, we send every 10
        // that's either twice a second (50ms sequences) or 4 times (25ms)
        if (diff < 10) {
            return;
        }
    } else if (frames && diff < 4) {
        //under 32 frames, we send every 4
        return;
    }
    m_lastFrameSent = frames;
    
    LogDebug(VB_SYNC, "SendSeqSyncPacket( '%s', %d, %.2f)\n",
             filename.c_str(), frames, seconds);
	char           outBuf[2048];
	bzero(outBuf, sizeof(outBuf));

	ControlPkt    *cpkt = (ControlPkt*)outBuf;
	SyncPkt *spkt = (SyncPkt*)(outBuf + sizeof(ControlPkt));

	InitControlPacket(cpkt);

	cpkt->pktType        = CTRL_PKT_SYNC;
	cpkt->extraDataLen   = sizeof(SyncPkt) + filename.length();
	
	spkt->pktType  = SYNC_PKT_SYNC;
	spkt->fileType = SYNC_FILE_SEQ;
	spkt->frameNumber = frames;
	spkt->secondsElapsed = seconds;
	strcpy(spkt->filename, filename.c_str());

	SendControlPacket(outBuf, sizeof(ControlPkt) + sizeof(SyncPkt) + filename.length());

    if (m_destAddrCSV.size() > 0) {
		// Now send the Broadcast CSV version
		sprintf(outBuf, "FPP,%d,%d,%d,%s,%d,%d\n",
			CTRL_PKT_SYNC, SYNC_FILE_SEQ, SYNC_PKT_SYNC, filename.c_str(),
			(int)seconds, (int)(seconds * 1000) % 1000);
		SendCSVControlPacket(outBuf, strlen(outBuf));
	}
}

void MultiSync::SendMediaOpenPacket(const std::string &filename)
{
    if (filename.empty()) {
        return;
    }

	if (m_controlSock < 0) {
		LogErr(VB_SYNC, "ERROR: Tried to send start packet but sync socket is not open.\n");
		return;
	}
    LogDebug(VB_SYNC, "SendMediaOpenPacket('%s')\n", filename.c_str());
    
    for (auto a : m_plugins) {
        a->SendMediaOpenPacket(filename);
    }
    
    m_lastMediaHalfSecond = 0;

	char           outBuf[2048];
	bzero(outBuf, sizeof(outBuf));

	ControlPkt    *cpkt = (ControlPkt*)outBuf;
	SyncPkt *spkt = (SyncPkt*)(outBuf + sizeof(ControlPkt));

	InitControlPacket(cpkt);

	cpkt->pktType        = CTRL_PKT_SYNC;
	cpkt->extraDataLen   = sizeof(SyncPkt) + filename.length();

	spkt->pktType  = SYNC_PKT_OPEN;
	spkt->fileType = SYNC_FILE_MEDIA;
	spkt->frameNumber = 0;
	spkt->secondsElapsed = 0;
	strcpy(spkt->filename, filename.c_str());

	SendControlPacket(outBuf, sizeof(ControlPkt) + sizeof(SyncPkt) + filename.length());
}
void MultiSync::SendMediaSyncStartPacket(const std::string &filename)
{
    if (filename.empty()) {
        return;
    }

	if (m_controlSock < 0) {
		LogErr(VB_SYNC, "ERROR: Tried to send start packet but sync socket is not open.\n");
		return;
	}
    LogDebug(VB_SYNC, "SendMediaSyncStartPacket('%s')\n", filename.c_str());
    
    for (auto a : m_plugins) {
        a->SendMediaSyncStartPacket(filename);
    }
    
    m_lastMediaHalfSecond = 0;

	char           outBuf[2048];
	bzero(outBuf, sizeof(outBuf));

	ControlPkt    *cpkt = (ControlPkt*)outBuf;
	SyncPkt *spkt = (SyncPkt*)(outBuf + sizeof(ControlPkt));

	InitControlPacket(cpkt);

	cpkt->pktType        = CTRL_PKT_SYNC;
	cpkt->extraDataLen   = sizeof(SyncPkt) + filename.length();

	spkt->pktType  = SYNC_PKT_START;
	spkt->fileType = SYNC_FILE_MEDIA;
	spkt->frameNumber = 0;
	spkt->secondsElapsed = 0;
	strcpy(spkt->filename, filename.c_str());

	SendControlPacket(outBuf, sizeof(ControlPkt) + sizeof(SyncPkt) + filename.length());
}

/*
 *
 */
void MultiSync::SendMediaSyncStopPacket(const std::string &filename)
{
    if (filename.empty()) {
        return;
    }

	if (m_controlSock < 0) {
		LogErr(VB_SYNC, "ERROR: Tried to send stop packet but sync socket is not open.\n");
		return;
	}
    LogDebug(VB_SYNC, "SendMediaSyncStopPacket(%s)\n", filename.c_str());
    for (auto a : m_plugins) {
        a->SendMediaSyncStopPacket(filename);
    }

	char           outBuf[2048];
	bzero(outBuf, sizeof(outBuf));

	ControlPkt    *cpkt = (ControlPkt*)outBuf;
	SyncPkt *spkt = (SyncPkt*)(outBuf + sizeof(ControlPkt));

	InitControlPacket(cpkt);

	cpkt->pktType        = CTRL_PKT_SYNC;
	cpkt->extraDataLen   = sizeof(SyncPkt) + filename.length();

	spkt->pktType  = SYNC_PKT_STOP;
	spkt->fileType = SYNC_FILE_MEDIA;
	spkt->frameNumber = 0;
	spkt->secondsElapsed = 0;
	strcpy(spkt->filename, filename.c_str());

	SendControlPacket(outBuf, sizeof(ControlPkt) + sizeof(SyncPkt) + filename.length());
}

/*
 *
 */
void MultiSync::SendMediaSyncPacket(const std::string &filename, float seconds)
{
    if (filename.empty()) {
        return;
    }

    if (m_controlSock < 0) {
        LogErr(VB_SYNC, "ERROR: Tried to send sync packet but sync socket is not open.\n");
        return;
    }

    for (auto a : m_plugins) {
        a->SendMediaSyncPacket(filename, seconds);
    }
    
    int curTS = (seconds * 2.0f);
    if (m_lastMediaHalfSecond == curTS) {
        //not time to send
        return;
    }
    m_lastMediaHalfSecond = curTS;

    LogExcess(VB_SYNC, "SendMediaSyncPacket( '%s', %.2f)\n",
              filename.c_str(), seconds);

	char           outBuf[2048];
	bzero(outBuf, sizeof(outBuf));

	ControlPkt    *cpkt = (ControlPkt*)outBuf;
	SyncPkt *spkt = (SyncPkt*)(outBuf + sizeof(ControlPkt));

	InitControlPacket(cpkt);

	cpkt->pktType        = CTRL_PKT_SYNC;
	cpkt->extraDataLen   = sizeof(SyncPkt) + filename.length();

	spkt->pktType  = SYNC_PKT_SYNC;
	spkt->fileType = SYNC_FILE_MEDIA;
	spkt->frameNumber = 0;
	spkt->secondsElapsed = seconds;
	strcpy(spkt->filename, filename.c_str());

	SendControlPacket(outBuf, sizeof(ControlPkt) + sizeof(SyncPkt) + filename.length());
}

/*
 *
 */
void MultiSync::SendEventPacket(const std::string &eventID)
{
    if (eventID.empty()) {
        return;
    }
    for (auto a : m_plugins) {
        a->SendEventPacket(eventID);
    }

	LogDebug(VB_SYNC, "SendEventPacket('%s')\n", eventID.c_str());

	if (m_controlSock < 0) {
		LogErr(VB_SYNC, "ERROR: Tried to send event packet but control socket is not open.\n");
		return;
	}

	char           outBuf[2048];
	bzero(outBuf, sizeof(outBuf));

	ControlPkt    *cpkt = (ControlPkt*)outBuf;
	EventPkt *epkt = (EventPkt*)(outBuf + sizeof(ControlPkt));

	InitControlPacket(cpkt);

	cpkt->pktType        = CTRL_PKT_EVENT;
	cpkt->extraDataLen   = sizeof(EventPkt);

	strcpy(epkt->eventID, eventID.c_str());

	SendControlPacket(outBuf, sizeof(ControlPkt) + sizeof(EventPkt));
}
void MultiSync::SendPluginData(const std::string &name, const uint8_t *data, int len) {
    if (name.empty()) {
        return;
    }
    for (auto a : m_plugins) {
        a->SendPluginData(name, data, len);
    }
    
    LogDebug(VB_SYNC, "SendPluginData('%s')\n", name.c_str());
    if (m_controlSock < 0) {
        LogErr(VB_SYNC, "ERROR: Tried to send event packet but control socket is not open.\n");
        return;
    }
    
    char           outBuf[2048];
    bzero(outBuf, sizeof(outBuf));
    
    ControlPkt    *cpkt = (ControlPkt*)outBuf;
    CommandPkt *epkt = (CommandPkt*)(outBuf + sizeof(ControlPkt));
    
    InitControlPacket(cpkt);
    int nlen = strlen(name.c_str()) + 1;  //add the null
    cpkt->pktType        = CTRL_PKT_PLUGIN;
    cpkt->extraDataLen   = len + nlen;
    
    strcpy(epkt->command, name.c_str());
    memcpy(&epkt->command[nlen], data, len);
    
    SendControlPacket(outBuf, sizeof(ControlPkt) + len + nlen);
}

/*
 *
 */
void MultiSync::SendBlankingDataPacket(void)
{
	LogDebug(VB_SYNC, "SendBlankingDataPacket()\n");

	if (m_controlSock < 0) {
		LogErr(VB_SYNC, "ERROR: Tried to send blanking data packet but control socket is not open.\n");
		return;
	}
    for (auto a : m_plugins) {
        a->SendBlankingDataPacket();
    }
	char           outBuf[2048];
	bzero(outBuf, sizeof(outBuf));

	ControlPkt    *cpkt = (ControlPkt*)outBuf;

	InitControlPacket(cpkt);

	cpkt->pktType        = CTRL_PKT_BLANK;
	cpkt->extraDataLen   = 0;

	SendControlPacket(outBuf, sizeof(ControlPkt));

	if (m_controlCSVSock >= 0) {
		// Now send the Broadcast CSV version
		sprintf(outBuf, "FPP,%d\n", CTRL_PKT_BLANK);
		SendCSVControlPacket(outBuf, strlen(outBuf));
	}
}

/*
 *
 */
void MultiSync::ShutdownSync(void)
{
	LogDebug(VB_SYNC, "ShutdownSync()\n");

    for (auto a : m_plugins) {
        a->ShutdownSync();
    }

    std::unique_lock<std::mutex> lock(m_socketLock);
	if (m_broadcastSock >= 0) {
		close(m_broadcastSock);
		m_broadcastSock = -1;
	}

	if (m_controlSock >= 0) {
		close(m_controlSock);
		m_controlSock = -1;
	}

	if (m_controlCSVSock >= 0) {
		close(m_controlCSVSock);
		m_controlCSVSock = -1;
	}

	if (m_receiveSock >= 0) {
		close(m_receiveSock);
		m_receiveSock = -1;
	}
}

/*
 *
 */
int MultiSync::OpenBroadcastSocket(void)
{
	LogDebug(VB_SYNC, "OpenBroadcastSocket()\n");

	m_broadcastSock = socket(AF_INET, SOCK_DGRAM, 0);

	if (m_broadcastSock < 0) {
		LogErr(VB_SYNC, "Error opening MultiSync broadcast socket\n");
		return 0;
	}

	char loopch = 0;
	if(setsockopt(m_broadcastSock, IPPROTO_IP, IP_MULTICAST_LOOP, (char *)&loopch, sizeof(loopch)) < 0) {
		LogErr(VB_SYNC, "Error setting IP_MULTICAST_LOOP: \n",
			strerror(errno));
		return 0;
	}

	int broadcast = 1;
	if(setsockopt(m_broadcastSock, SOL_SOCKET, SO_BROADCAST, &broadcast, sizeof(broadcast)) < 0) {
		LogErr(VB_SYNC, "Error setting SO_BROADCAST: \n", strerror(errno));
		return 0;
	}

	return 1;
}


/*
 *
 */
int MultiSync::OpenControlSockets()
{
	LogDebug(VB_SYNC, "OpenControlSockets()\n");
    if (m_controlSock >= 0) {
        return 1;
    }

	m_controlSock = socket(AF_INET, SOCK_DGRAM, 0);

	if (m_controlSock < 0) {
		LogErr(VB_SYNC, "Error opening MultiSync socket\n");
		return 0;
	}

	char loopch = 0;
	if(setsockopt(m_controlSock, IPPROTO_IP, IP_MULTICAST_LOOP, (char *)&loopch, sizeof(loopch)) < 0) {
		LogErr(VB_SYNC, "Error setting IP_MULTICAST_LOOP: \n",
			strerror(errno));
		return 0;
	}

    std::string remotesString = getSetting("MultiSyncRemotes");
    boost::char_separator<char> sep(", ");
    boost::tokenizer< boost::char_separator<char> > tokens(remotesString, sep);
    std::set<std::string> remotes;
    for (auto &token : tokens) {
        remotes.insert(token);
    }

    for (auto &s : remotes) {
        if (s == "255.255.255.255") {
            m_sendBroadcast = true;
            continue;
        } else if (s == MULTISYNC_MULTICAST_ADDRESS) {
            m_sendMulticast = true;
            continue;
        }
        
		LogDebug(VB_SYNC, "Setting up Remote Sync for %s\n", s.c_str());
		struct sockaddr_in newRemote;

		newRemote.sin_family      = AF_INET;
		newRemote.sin_port        = htons(FPP_CTRL_PORT);
        
        bool isAlpha = std::find_if(s.begin(), s.end(), [](char c) { return (isalpha(c) || (c == ' ')); }) == s.end();
        bool valid = true;
        if (isAlpha) {
            struct hostent* uhost = gethostbyname(s.c_str());
            if (!uhost) {
                LogErr(VB_SYNC,
                       "Error looking up Remote hostname: %s\n",
                       s.c_str());
                valid = false;
            } else {
                newRemote.sin_addr.s_addr = *((unsigned long*)uhost->h_addr);
            }
        } else {
            newRemote.sin_addr.s_addr = inet_addr(s.c_str());
        }
        if (valid) {
            m_destAddr.push_back(newRemote);
        }
	}
    for (int x = 0; x < m_destAddr.size(); x++) {
        struct mmsghdr msg;
        memset(&msg, 0, sizeof(msg));
        
        msg.msg_hdr.msg_name = &m_destAddr[x];
        msg.msg_hdr.msg_namelen = sizeof(sockaddr_in);
        msg.msg_hdr.msg_iov = &m_destIovec;
        msg.msg_hdr.msg_iovlen = 1;
        msg.msg_len = 0;
        m_destMsgs.push_back(msg);
    }

	LogDebug(VB_SYNC, "%d Remote Sync systems configured\n",
		m_destAddr.size());
    FillInInterfaces();
	return 1;
}

void MultiSync::SendControlPacket(void *outBuf, int len)
{
	if ((logLevel == LOG_EXCESSIVE) &&
		(logMask & VB_SYNC)) {
		LogExcess(VB_SYNC, "SendControlPacket()\n");
		HexDump("Sending Control packet with contents:", outBuf, len);
	}


    int msgCount = m_destMsgs.size();
    if (msgCount != 0) {
        m_destIovec.iov_base = outBuf;
        m_destIovec.iov_len = len;
        
        std::unique_lock<std::mutex> lock(m_socketLock);
        int oc = sendmmsg(m_controlSock, &m_destMsgs[0], msgCount, 0);
        int outputCount = oc;
        while (oc > 0 && outputCount != msgCount) {
            int oc = sendmmsg(m_controlSock, &m_destMsgs[outputCount], msgCount - outputCount, 0);
            if (oc >= 0) {
                outputCount += oc;
            }
        }
        if (outputCount != msgCount) {
            LogErr(VB_SYNC, "Error: Unable to send multisync packet: %s\n", strerror(errno));
        }
    }
    if (m_sendMulticast) {
        SendMulticastPacket(outBuf, len);
    }
    if (m_sendBroadcast) {
        SendBroadcastPacket(outBuf, len);
    }
}
void MultiSync::SendBroadcastPacket(void *outBuf, int len)
{
    if ((logLevel == LOG_EXCESSIVE) &&
        (logMask & VB_SYNC)) {
        HexDump("Sending Broadcast packet with contents:", outBuf, len);
    }

    std::unique_lock<std::mutex> lock(m_socketLock);
    for (auto &a : m_interfaces) {
        struct sockaddr_in  bda;
        memset((void *)&bda, 0, sizeof(struct sockaddr_in));
        bda.sin_family      = AF_INET;
        bda.sin_port        = htons(FPP_CTRL_PORT);
        bda.sin_addr.s_addr = a.second.broadcastAddress;

        if (sendto(m_broadcastSock, outBuf, len, 0, (struct sockaddr*)&bda, sizeof(struct sockaddr_in)) < 0)
            LogErr(VB_SYNC, "Error: Unable to send packet: %s\n", strerror(errno));
    }
}
void MultiSync::SendMulticastPacket(void *outBuf, int len)
{
    std::unique_lock<std::mutex> lock(m_socketLock);
    for (auto &a : m_interfaces) {
        struct sockaddr_in  bda;
        memset((void *)&bda, 0, sizeof(struct sockaddr_in));
        bda.sin_family      = AF_INET;
        bda.sin_port        = htons(FPP_CTRL_PORT);
        bda.sin_addr.s_addr = MULTISYNC_MULTICAST_ADD;
        
        if (a.second.multicastSocket == -1) {
            //create the socket
            a.second.multicastSocket = socket(AF_INET, SOCK_DGRAM, 0);

            if (a.second.multicastSocket < 0) {
                LogErr(VB_SYNC, "Error opening Multicast socket for %s\n", a.second.interfaceName.c_str());
            } else {
                char loopch = 0;
                if (setsockopt(a.second.multicastSocket, IPPROTO_IP, IP_MULTICAST_LOOP, (char *)&loopch, sizeof(loopch)) < 0) {
                    LogErr(VB_SYNC, "Error setting IP_MULTICAST_LOOP for %s: %s\n", a.second.interfaceName.c_str(), strerror(errno));
                }
                
                if (setsockopt(a.second.multicastSocket, SOL_SOCKET, SO_BINDTODEVICE, a.second.interfaceName.c_str(), a.second.interfaceName.size()) < 0) {
                    LogErr(VB_SYNC, "Error setting IP_MULTICAST Device for %s: %s\n", a.second.interfaceName.c_str(), strerror(errno));
                }
            }
        }

        if (a.second.multicastSocket >= 0) {
            if (sendto(a.second.multicastSocket, outBuf, len, 0, (struct sockaddr*)&bda, sizeof(struct sockaddr_in)) < 0)
                LogErr(VB_SYNC, "Error: Unable to send packet: %s\n", strerror(errno));
        }
    }
}
bool MultiSync::FillInInterfaces() {
    struct ifaddrs *interfaces,*tmp;
    getifaddrs(&interfaces);
    tmp = interfaces;
    
    bool change = false;

    std::unique_lock<std::mutex> lock(m_socketLock);
    while (tmp) {
        if (tmp->ifa_addr && tmp->ifa_addr->sa_family == AF_INET) {
            
            if (isSupportedForMultisync("", tmp->ifa_name)) {
                //skip the usb* interfaces as we won't support multisync on those
                struct sockaddr_in *ba = (struct sockaddr_in*)(tmp->ifa_ifu.ifu_broadaddr);
                struct sockaddr_in *sa = (struct sockaddr_in*)(tmp->ifa_addr);

                NetInterfaceInfo &info = m_interfaces[tmp->ifa_name];
                change |= info.interfaceName == "";
                change |= info.interfaceAddress == "";
                info.interfaceName = tmp->ifa_name;
                info.interfaceAddress = inet_ntoa(sa->sin_addr);
                info.address = sa->sin_addr.s_addr;
                info.broadcastAddress = ba->sin_addr.s_addr;
            }
        } else if (tmp->ifa_addr && tmp->ifa_addr->sa_family == AF_INET6) {
            //FIXME for ipv6 multisync
        }
        tmp = tmp->ifa_next;
    }
    freeifaddrs(interfaces);
    return change;
}
bool MultiSync::RemoveInterface(const std::string &interface) {
    std::unique_lock<std::mutex> lock(m_socketLock);
    auto it = m_interfaces.find(interface);
    if (it != m_interfaces.end()) {
        LogDebug(VB_SYNC, "Removing interface %s - %s\n", it->second.interfaceName.c_str(), it->second.interfaceAddress.c_str());

        struct ip_mreq mreq;
        memset(&mreq, 0, sizeof(mreq));
        mreq.imr_multiaddr.s_addr = inet_addr(MULTISYNC_MULTICAST_ADDRESS);
        mreq.imr_interface.s_addr = it->second.address;
        int rc = 0;
        if ((rc = setsockopt(m_receiveSock, IPPROTO_IP, IP_DROP_MEMBERSHIP, &mreq, sizeof(mreq))) < 0) {
            LogDebug(VB_SYNC, "   Did not drop Multicast membership for interface %s - %s\n", it->second.interfaceName.c_str(), it->second.interfaceAddress.c_str());
        }
        m_interfaces.erase(it);
        return true;
    }
    return false;
}




/*
 *
 */
int MultiSync::OpenCSVControlSockets(void)
{
	LogDebug(VB_SYNC, "OpenCSVControlSockets()\n");

	m_controlCSVSock = socket(AF_INET, SOCK_DGRAM, 0);

	if (m_controlCSVSock < 0) {
		LogErr(VB_SYNC, "Error opening Master/Remote CSV Sync socket; %s\n",
			strerror(errno));
		return 0;
	}

	char loopch = 0;
	if(setsockopt(m_controlCSVSock, IPPROTO_IP, IP_MULTICAST_LOOP, (char *)&loopch, sizeof(loopch)) < 0) {
		LogErr(VB_SYNC, "Error setting IP_MULTICAST_LOOP: \n",
			strerror(errno));
		return 0;
	}

	char *tmpRemotes = strdup(getSetting("MultiSyncCSVRemotes"));

	if (!strcmp(tmpRemotes, "255.255.255.255")) {
		int broadcast = 1;
		if(setsockopt(m_controlCSVSock, SOL_SOCKET, SO_BROADCAST, &broadcast, sizeof(broadcast)) < 0) {
			LogErr(VB_SYNC, "Error setting SO_BROADCAST: \n", strerror(errno));
			return 0;
		}
	}

	char *s = strtok(tmpRemotes, ",");

	while (s) {
		LogDebug(VB_SYNC, "Setting up CSV Remote Sync for %s\n", s);
		struct sockaddr_in newRemote;

		newRemote.sin_family      = AF_INET;
		newRemote.sin_port        = htons(FPP_CTRL_CSV_PORT);
		newRemote.sin_addr.s_addr = inet_addr(s);

		m_destAddrCSV.push_back(newRemote);

		s = strtok(NULL, ",");
	}
    for (int x = 0; x < m_destAddrCSV.size(); x++) {
        struct mmsghdr msg;
        memset(&msg, 0, sizeof(msg));
        
        msg.msg_hdr.msg_name = &m_destAddrCSV[x];
        msg.msg_hdr.msg_namelen = sizeof(sockaddr_in);
        msg.msg_hdr.msg_iov = &m_destIovecCSV;
        msg.msg_hdr.msg_iovlen = 1;
        msg.msg_len = 0;
        m_destMsgsCSV.push_back(msg);
    }


	LogDebug(VB_SYNC, "%d CSV Remote Sync systems configured\n",
		m_destAddrCSV.size());

	free(tmpRemotes);

	return 1;
}

/*
 *
 */
void MultiSync::SendCSVControlPacket(void *outBuf, int len)
{
	LogExcess(VB_SYNC, "SendCSVControlPacket: '%s'\n", (char *)outBuf);

	if (m_controlCSVSock < 0) {
		LogErr(VB_SYNC, "ERROR: Tried to send CSV Sync packet but CSV sync socket is not open.\n");
		return;
	}


    m_destIovecCSV.iov_base = outBuf;
    m_destIovecCSV.iov_len = len;
    int msgCount = m_destMsgsCSV.size();
    if (msgCount == 0) {
        return;
    }
    
    std::unique_lock<std::mutex> lock(m_socketLock);

    int oc = sendmmsg(m_controlCSVSock, &m_destMsgsCSV[0], msgCount, 0);
    int outputCount = oc;
    while (oc > 0 && outputCount != msgCount) {
        int oc = sendmmsg(m_controlCSVSock, &m_destMsgsCSV[outputCount], msgCount - outputCount, 0);
        if (oc >= 0) {
            outputCount += oc;
        }
    }
    if (outputCount != msgCount) {
        LogErr(VB_SYNC, "Error: Unable to send CSV multisync packet: %s\n", strerror(errno));
    }
}

/*
 *
 */
void MultiSync::InitControlPacket(ControlPkt *pkt)
{
	bzero(pkt, sizeof(ControlPkt));

	pkt->fppd[0]      = 'F';
	pkt->fppd[1]      = 'P';
	pkt->fppd[2]      = 'P';
	pkt->fppd[3]      = 'D';
	pkt->pktType      = 0;
	pkt->extraDataLen = 0;
}

/*
 *
 */
int MultiSync::OpenReceiveSocket(void)
{
	LogDebug(VB_SYNC, "OpenReceiveSocket()\n");

	int            UniverseOctet[2];
	int            i;
	char           strMulticastGroup[16];

	/* set up socket */
	m_receiveSock = socket(AF_INET, SOCK_DGRAM | SOCK_NONBLOCK, 0);
	if (m_receiveSock < 0) {
		LogErr(VB_SYNC, "Error opening Receive socket; %s\n", strerror(errno));
		return 0;
	}
    LogDebug(VB_SYNC, "Receive socket: %d\n", m_receiveSock);

	bzero((char *)&m_receiveSrcAddr, sizeof(m_receiveSrcAddr));
	m_receiveSrcAddr.sin_family = AF_INET;
	m_receiveSrcAddr.sin_addr.s_addr = htonl(INADDR_ANY);
	m_receiveSrcAddr.sin_port = htons(FPP_CTRL_PORT);

	int optval = 1;
	if (setsockopt(m_receiveSock, SOL_SOCKET, SO_REUSEPORT, &optval, sizeof(optval)) < 0) {
		LogErr(VB_SYNC, "Error turning on SO_REUSEPORT; %s\n", strerror(errno));
		return 0;
	}

	// Bind the socket to address/port
	if (bind(m_receiveSock, (struct sockaddr *) &m_receiveSrcAddr, sizeof(m_receiveSrcAddr)) < 0) {
		LogErr(VB_SYNC, "Error binding socket; %s\n", strerror(errno));
		return 0;
	}

	if (setsockopt(m_receiveSock, IPPROTO_IP, IP_PKTINFO, &optval, sizeof(optval)) < 0) {
		LogErr(VB_SYNC, "Error calling setsockopt; %s\n", strerror(errno));
		return 0;
	}


	int remoteOffsetInt = getSettingInt("remoteOffset");
	if (remoteOffsetInt)
		m_remoteOffset = (float)remoteOffsetInt * -0.001;
	else
		m_remoteOffset = 0.0;
    
    memset(rcvMsgs, 0, sizeof(rcvMsgs));
    for (int i = 0; i < MAX_MS_RCV_MSG; i++) {
        rcvIovecs[i].iov_base         = rcvBuffers[i];
        rcvIovecs[i].iov_len          = MAX_MS_RCV_BUFSIZE;
        rcvMsgs[i].msg_hdr.msg_iov    = &rcvIovecs[i];
        rcvMsgs[i].msg_hdr.msg_iovlen = 1;
        rcvMsgs[i].msg_hdr.msg_name   = &rcvSrcAddr[i];
        rcvMsgs[i].msg_hdr.msg_namelen  = sizeof(struct sockaddr_storage);
        rcvMsgs[i].msg_hdr.msg_control = &rcvCmbuf[i];
        rcvMsgs[i].msg_hdr.msg_controllen = 0x100;
    }

    setupMulticastReceive();
	return 1;
}
bool MultiSync::isSupportedForMultisync(const char *address, const char *intface) {
    if (!strcmp(address, "127.0.0.1")) {
        return false;
    }
    if (!strncmp(intface, "usb", 3) || !strcmp(intface, "lo") || !strncmp(intface, "tether", 6) || !strncmp(intface, "SoftAp", 6)) {
        return false;
    }
    return true;
}

void MultiSync::setupMulticastReceive() {
    LogDebug(VB_SYNC, "setupMulticastReceive()\n");
    //loop through all the interfaces and subscribe to the group
    std::unique_lock<std::mutex> lock(m_socketLock);
    for (auto &a : m_interfaces) {
        LogDebug(VB_SYNC, "   Adding interface %s - %s\n", a.second.interfaceName.c_str(), a.second.interfaceAddress.c_str());
        struct ip_mreq mreq;
        memset(&mreq, 0, sizeof(mreq));
        mreq.imr_multiaddr.s_addr = inet_addr(MULTISYNC_MULTICAST_ADDRESS);
        mreq.imr_interface.s_addr = a.second.address;
        int rc = 0;
        if ((rc = setsockopt(m_receiveSock, IPPROTO_IP, IP_ADD_MEMBERSHIP, &mreq, sizeof(mreq))) < 0) {
            if (m_broadcastSock < 0) {
                // first time through, log as warning, otherise error is likely due t already being subscribed
                LogWarn(VB_SYNC, "   Could not setup Multicast Group for interface %s    rc: %d\n",  a.second.interfaceName.c_str(), rc);
            } else {
                LogDebug(VB_SYNC, "   Could not setup Multicast Group for interface %s    rc: %d\n",  a.second.interfaceName.c_str(), rc);
            }
        }
    }
}


/*
 *
 */
void MultiSync::ProcessControlPacket(void)
{
	LogExcess(VB_SYNC, "ProcessControlPacket()\n");

	ControlPkt *pkt;
    
    int msgcnt = recvmmsg(m_receiveSock, rcvMsgs, MAX_MS_RCV_MSG, MSG_DONTWAIT, nullptr);
    while (msgcnt > 0) {
        LogExcess(VB_SYNC, "ProcessControlPacket msgcnt: %d\n", msgcnt);
        for (int msg = 0; msg < msgcnt; msg++) {
            int len = rcvMsgs[msg].msg_len;
            if (len <= 0) {
                LogErr(VB_SYNC, "Error: recvmsg failed: %s\n", strerror(errno));
                continue;
            }
            unsigned char *inBuf = rcvBuffers[msg];
            inBuf[len] = 0;

            if (inBuf[0] == 0x55 || inBuf[0] == 0xCC) {
                struct in_addr  recvAddr;
                struct cmsghdr *cmsg;

                for (cmsg = CMSG_FIRSTHDR(&rcvMsgs[msg].msg_hdr); cmsg != NULL; cmsg = CMSG_NXTHDR(&rcvMsgs[msg].msg_hdr, cmsg)) {
                    if (cmsg->cmsg_level != IPPROTO_IP || cmsg->cmsg_type != IP_PKTINFO) {
                        continue;
                    }

                    struct in_pktinfo *pi = (struct in_pktinfo *)CMSG_DATA(cmsg);
                    recvAddr = pi->ipi_addr;
                    recvAddr = pi->ipi_spec_dst;
                }

                ProcessFalconPacket(m_receiveSock, (struct sockaddr_in *)&rcvSrcAddr[msg], recvAddr, inBuf);
                continue;
            }

            if (len < sizeof(ControlPkt)) {
                LogErr(VB_SYNC, "Error: Received control packet too short\n");
                HexDump("Received data:", (void*)inBuf, len);
                continue;
            }

            pkt = (ControlPkt*)inBuf;

            if ((pkt->fppd[0] != 'F') ||
                (pkt->fppd[1] != 'P') ||
                (pkt->fppd[2] != 'P') ||
                (pkt->fppd[3] != 'D')) {
                LogErr(VB_SYNC, "Error: Invalid Received Control Packet, missing 'FPPD' header\n");
                HexDump("Received data:", (void*)inBuf, len);
                continue;
            }

            if (len != (sizeof(ControlPkt) + pkt->extraDataLen)) {
                LogErr(VB_SYNC, "Error: Expected %d data bytes, received %d\n",
                    pkt->extraDataLen, len - sizeof(ControlPkt));
                HexDump("Received data:", (void*)inBuf, len);
                continue;
            }

            if ((logLevel == LOG_EXCESSIVE) &&
                (logMask & VB_SYNC)) {
                HexDump("Received MultiSync packet with contents:", (void*)inBuf, len);
            }

            switch (pkt->pktType) {
                case CTRL_PKT_CMD:
                    ProcessCommandPacket(pkt, len);
                    break;
                case CTRL_PKT_SYNC:
                    if (getFPPmode() == REMOTE_MODE)
                        ProcessSyncPacket(pkt, len);
                    break;
                case CTRL_PKT_EVENT:
                    if (getFPPmode() == REMOTE_MODE)
                        ProcessEventPacket(pkt, len);
                    break;
                case CTRL_PKT_BLANK:
                    if (getFPPmode() == REMOTE_MODE)
                        sequence->SendBlankingData();
                    break;
                case CTRL_PKT_PING:
                    ProcessPingPacket(pkt, len);
                    break;
                case CTRL_PKT_PLUGIN:
                    ProcessPluginPacket(pkt, len);
                    break;
            }
        }
        msgcnt = recvmmsg(m_receiveSock, rcvMsgs, MAX_MS_RCV_MSG, MSG_DONTWAIT, nullptr);
    }
}


void MultiSync::OpenSyncedSequence(const char *filename)
{
    LogDebug(VB_SYNC, "OpenSyncedSequence(%s)\n", filename);

    ResetMasterPosition();
    sequence->OpenSequenceFile(filename);
}

void MultiSync::StartSyncedSequence(const char *filename)
{
	LogDebug(VB_SYNC, "StartSyncedSequence(%s)\n", filename);
    
    ResetMasterPosition();
    if (!sequence->IsSequenceRunning(filename)) {
        sequence->StartSequence(filename, 0);
    }
}

/*
 *
 */
void MultiSync::StopSyncedSequence(const char *filename)
{
	LogDebug(VB_SYNC, "StopSyncedSequence(%s)\n", filename);

	sequence->CloseIfOpen(filename);
}

/*
 *
 */
void MultiSync::SyncSyncedSequence(const char *filename, int frameNumber, float secondsElapsed)
{
	LogExcess(VB_SYNC, "SyncSyncedSequence('%s', %d, %.2f)\n",
		filename, frameNumber, secondsElapsed);

    if (!sequence->IsSequenceRunning(filename)) {
        sequence->StartSequence(filename, frameNumber);
	}
    if (sequence->IsSequenceRunning(filename)) {
		UpdateMasterPosition(frameNumber);
    }
}

void MultiSync::OpenSyncedMedia(const char *filename)
{
    LogDebug(VB_SYNC, "OpenSyncedMedia(%s)\n", filename);
    
    if (mediaOutput) {
        LogDebug(VB_SYNC, "Start media %s received while playing media %s\n",
                 filename, mediaOutput->m_mediaFilename.c_str());
        
        CloseMediaOutput();
    }
    
    OpenMediaOutput(filename);
}

void MultiSync::StartSyncedMedia(const char *filename)
{
	LogDebug(VB_SYNC, "StartSyncedMedia(%s)\n", filename);

	StartMediaOutput(filename);
}

/*
 *
 */
void MultiSync::StopSyncedMedia(const char *filename)
{
	LogDebug(VB_SYNC, "StopSyncedMedia(%s)\n", filename);

    if (!mediaOutput) {
		return;
    }

	if (MatchesRunningMediaFilename(filename)) {
		LogDebug(VB_SYNC, "Stopping synced media: %s\n", mediaOutput->m_mediaFilename.c_str());
		CloseMediaOutput();
	}
}

/*
 *
 */
void MultiSync::SyncSyncedMedia(const char *filename, int frameNumber, float secondsElapsed)
{
	LogExcess(VB_SYNC, "SyncSyncedMedia('%s', %d, %.2f)\n",
		filename, frameNumber, secondsElapsed);

	if (!mediaOutput) {
		LogExcess(VB_SYNC, "Received sync for media %s but no media playing\n",
			filename);
		return;
	}

    UpdateMasterMediaPosition(filename, secondsElapsed);
}

/*
 *
 */
void MultiSync::ProcessSyncPacket(ControlPkt *pkt, int len)
{
	if (pkt->extraDataLen < sizeof(SyncPkt)) {
		LogErr(VB_SYNC, "Error: Invalid length of received sync packet\n");
		HexDump("Received data:", (void*)&pkt, len);
		return;
	}

	SyncPkt *spkt = (SyncPkt*)(((char*)pkt) + sizeof(ControlPkt));

    LogDebug(VB_SYNC, "ProcessSyncPacket()   filename: %s    type: %d   filetype: %d   frameNumber: %d\n",
             spkt->filename, spkt->pktType, spkt->fileType, spkt->frameNumber);

	float secondsElapsed = 0.0;

	if (spkt->fileType == SYNC_FILE_SEQ) {
		switch (spkt->pktType) {
			case SYNC_PKT_OPEN:  OpenSyncedSequence(spkt->filename);
								 break;
			case SYNC_PKT_START: StartSyncedSequence(spkt->filename);
								 break;
			case SYNC_PKT_STOP:  StopSyncedSequence(spkt->filename);
								 break;
			case SYNC_PKT_SYNC:  secondsElapsed = spkt->secondsElapsed - m_remoteOffset;
								 if (secondsElapsed < 0)
									secondsElapsed = 0.0;

								 SyncSyncedSequence(spkt->filename,
									spkt->frameNumber, secondsElapsed);
								 break;
		}
	} else if (spkt->fileType == SYNC_FILE_MEDIA) {
		switch (spkt->pktType) {
            case SYNC_PKT_OPEN:  OpenSyncedMedia(spkt->filename);
                                 break;
			case SYNC_PKT_START: StartSyncedMedia(spkt->filename);
								 break;
			case SYNC_PKT_STOP:  StopSyncedMedia(spkt->filename);
								 break;
			case SYNC_PKT_SYNC:  secondsElapsed = spkt->secondsElapsed - m_remoteOffset;
								 if (secondsElapsed < 0)
									secondsElapsed = 0.0;

								 SyncSyncedMedia(spkt->filename,
									spkt->frameNumber, secondsElapsed);
								 break;
		}
	}
}

/*
 *
 */
void MultiSync::ProcessCommandPacket(ControlPkt *pkt, int len)
{
	LogDebug(VB_SYNC, "ProcessCommandPacket()\n");

	if (pkt->extraDataLen < sizeof(CommandPkt)) {
		LogErr(VB_SYNC, "Error: Invalid length of received command packet\n");
		HexDump("Received data:", (void*)&pkt, len);
		return;
	}

	CommandPkt *cpkt = (CommandPkt*)(((char*)pkt) + sizeof(ControlPkt));

    char response[1500];
	char *r2 = ProcessCommand(cpkt->command, response);
    if (r2) {
        free(r2);
    }
}

/*
 *
 */
void MultiSync::ProcessEventPacket(ControlPkt *pkt, int len)
{
	LogDebug(VB_SYNC, "ProcessEventPacket()\n");

	if (pkt->extraDataLen < sizeof(EventPkt)) {
		LogErr(VB_SYNC, "Error: Invalid length of received Event packet\n");
		HexDump("Received data:", (void*)&pkt, len);
		return;
	}

	EventPkt *epkt = (EventPkt*)(((char*)pkt) + sizeof(ControlPkt));

    PluginManager::INSTANCE.eventCallback(epkt->eventID, "remote");
	TriggerEventByID(epkt->eventID);
}

/*
 *
 */
void MultiSync::ProcessPingPacket(ControlPkt *pkt, int len)
{
	LogDebug(VB_SYNC, "ProcessPingPacket()\n");

	if (pkt->extraDataLen < 169) { // v1 packet length
		LogErr(VB_SYNC, "ERROR: Invalid length of received Ping packet\n");
		HexDump("Received data:", (void*)&pkt, len);
		return;
	}

	unsigned char *extraData = (unsigned char *)(((char*)pkt) + sizeof(ControlPkt));

	unsigned char pingVersion = extraData[0];

	if ((pingVersion == 1) && (pkt->extraDataLen > 169)) {
        LogErr(VB_SYNC, "ERROR: Ping v1 packet too long: %d\n", pkt->extraDataLen);
		HexDump("Received data:", (void*)&pkt, len);
		return;
	}
    if ((pingVersion == 2) && (pkt->extraDataLen > 214)) {
        LogErr(VB_SYNC, "ERROR: Ping v2 packet too long %d\n", pkt->extraDataLen);
        HexDump("Received data:", (void*)&pkt, len);
        return;
    }
	int discover = extraData[1];

	MultiSyncSystemType type = (MultiSyncSystemType)extraData[2];

	unsigned int majorVersion = ((unsigned int)extraData[3] << 8) | extraData[4];
	unsigned int minorVersion = ((unsigned int)extraData[5] << 8) | extraData[6];

	FPPMode systemMode = (FPPMode)extraData[7];

	char addrStr[16];
    memset(addrStr, 0, sizeof(addrStr));
    bool isInstance = true;
    if (extraData[8] == 0
        && extraData[9] == 0
        && extraData[10] == 0
        && extraData[11] == 0
        && discover) {
        //No ip address in packet, this is a ping/discovery packet
        //from something (xLights?) that is just trying to
        //get a list of FPP instances, we won't record this
        isInstance = false;
    }

	snprintf(addrStr, 16, "%d.%d.%d.%d", extraData[8], extraData[9],
		extraData[10], extraData[11]);

	std::string address = addrStr;

	char tmpStr[128];
    memset(tmpStr, 0, sizeof(tmpStr));
	strcpy(tmpStr, (char*)(extraData + 12));
	std::string hostname(tmpStr);

	strcpy(tmpStr, (char*)(extraData + 77));
	std::string version(tmpStr);

	strcpy(tmpStr, (char*)(extraData + 118));
	std::string typeStr(tmpStr);
    // End of v1 packet fields
    
    std::string ranges;
    if ((pkt->extraDataLen) > 169) {
        strcpy(tmpStr, (char*)(extraData + 166-7));
        ranges = tmpStr;
    }

    if (isInstance) {
        multiSync->UpdateSystem(type, majorVersion, minorVersion,
                                systemMode, address, hostname, version, typeStr, ranges);
    }
    if (discover) {
        bool isLocal = false;
        std::unique_lock<std::mutex> lock(m_socketLock);
        for (auto &a : m_interfaces) {
            if (address == a.second.interfaceAddress) {
                isLocal = true;
            }
        }
        lock.unlock();
        if ((hostname != m_hostname) && !isLocal) {
            multiSync->Ping();
        }
    }
}


void MultiSync::ProcessPluginPacket(ControlPkt *pkt, int plen) {
    LogDebug(VB_SYNC, "ProcessPluginPacket()\n");
    CommandPkt *cpkt = (CommandPkt*)(((char*)pkt) + sizeof(ControlPkt));
    int len = pkt->extraDataLen;
    char *pn = &cpkt->command[0];
    int nlen = strlen(pn) + 1;
    len -= nlen;
    uint8_t *data = (uint8_t*)&cpkt->command[nlen];
    PluginManager::INSTANCE.multiSyncData(pn, data, len);
}<|MERGE_RESOLUTION|>--- conflicted
+++ resolved
@@ -365,15 +365,9 @@
     newSystem.ipc          = 0;
     newSystem.ipd          = 0;
     
-<<<<<<< HEAD
-    LogDebug(VB_SYNC, "Host name: \n", newSystem.hostname.c_str());
-    LogDebug(VB_SYNC, "Version: \n", newSystem.version.c_str());
-    LogDebug(VB_SYNC, "Model: \n", newSystem.model.c_str());
-=======
     LogDebug(VB_SYNC, "Host name: %s\n", newSystem.hostname.c_str());
     LogDebug(VB_SYNC, "Version: %s\n", newSystem.version.c_str());
     LogDebug(VB_SYNC, "Model: %s\n", newSystem.model.c_str());
->>>>>>> 3320bfc2
     
     bool changed = false;
     std::unique_lock<std::mutex> lock(m_systemsLock);
@@ -386,11 +380,7 @@
             }
         }
         if (!found) {
-<<<<<<< HEAD
-            LogDebug(VB_SYNC, "Adding Local System Address: \n", address.c_str());
-=======
             LogDebug(VB_SYNC, "Adding Local System Address: %s\n", address.c_str());
->>>>>>> 3320bfc2
             changed = true;
             newSystem.address = address;
             std::vector<std::string> parts = split(newSystem.address, '.');
@@ -398,16 +388,7 @@
             newSystem.ipb = atoi(parts[1].c_str());
             newSystem.ipc = atoi(parts[2].c_str());
             newSystem.ipd = atoi(parts[3].c_str());
-<<<<<<< HEAD
-            if (m_numLocalSystems >= m_systems.size()) {
-                m_systems.push_back(newSystem);
-            } else {
-                m_systems.insert(m_systems.begin() + m_numLocalSystems, newSystem);
-            }
-            m_numLocalSystems++;
-=======
             m_localSystems.push_back(newSystem);
->>>>>>> 3320bfc2
         }
     }
     return changed;
