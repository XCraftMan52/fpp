--- conflicted
+++ resolved
@@ -41,13 +41,8 @@
 	virtual int Init(Json::Value config) override;
 	virtual int Close(void) override;
 
-<<<<<<< HEAD
-	void PrepData(unsigned char *channelData);
-	int  SendData(unsigned char *channelData);
-=======
 	virtual void PrepData(unsigned char *channelData) override;
 	virtual int  SendData(unsigned char *channelData) override;
->>>>>>> 3320bfc2
 
 	void ConnectionThread(void);
 	void SelectThread(void);
