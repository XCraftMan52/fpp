/*
 *   FBVirtualDisplay Channel Output for Falcon Player (FPP)
 *
 *   Copyright (C) 2013-2018 the Falcon Player Developers
 *      Initial development by:
 *      - David Pitts (dpitts)
 *      - Tony Mace (MyKroFt)
 *      - Mathew Mrosko (Materdaddy)
 *      - Chris Pinkham (CaptainMurdoch)
 *      For additional credits and developers, see credits.php.
 *
 *   The Falcon Player (FPP) is free software; you can redistribute it
 *   and/or modify it under the terms of the GNU General Public License
 *   as published by the Free Software Foundation; either version 2 of
 *   the License, or (at your option) any later version.
 *
 *   This program is distributed in the hope that it will be useful,
 *   but WITHOUT ANY WARRANTY; without even the implied warranty of
 *   MERCHANTABILITY or FITNESS FOR A PARTICULAR PURPOSE.  See the
 *   GNU General Public License for more details.
 *
 *   You should have received a copy of the GNU General Public License
 *   along with this program; if not, see <http://www.gnu.org/licenses/>.
 */

#ifndef _FBVIRTUALDISPLAY_H
#define _FBVIRTUALDISPLAY_H

#include <linux/fb.h>

#include "VirtualDisplay.h"

class FBVirtualDisplayOutput : protected VirtualDisplayOutput {
  public:
	FBVirtualDisplayOutput(unsigned int startChannel, unsigned int channelCount);
	virtual ~FBVirtualDisplayOutput();

	virtual int Init(Json::Value config) override;
	virtual int Close(void) override;

<<<<<<< HEAD
	int SendData(unsigned char *channelData);
=======
	virtual int SendData(unsigned char *channelData) override;
>>>>>>> 3320bfc2

  private:
	int     m_fbFd;
	int     m_ttyFd;

	int     m_screenSize;

	std::string m_device;

	struct fb_var_screeninfo m_vInfo;
	struct fb_var_screeninfo m_vInfoOrig;
	struct fb_fix_screeninfo m_fInfo;
};

#endif /* _FBVIRTUALDISPLAY_H */<|MERGE_RESOLUTION|>--- conflicted
+++ resolved
@@ -38,11 +38,7 @@
 	virtual int Init(Json::Value config) override;
 	virtual int Close(void) override;
 
-<<<<<<< HEAD
-	int SendData(unsigned char *channelData);
-=======
 	virtual int SendData(unsigned char *channelData) override;
->>>>>>> 3320bfc2
 
   private:
 	int     m_fbFd;
