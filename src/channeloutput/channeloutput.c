/*
 *   generic output channel handler for Falcon Pi Player (FPP)
 *
 *   Copyright (C) 2013 the Falcon Pi Player Developers
 *      Initial development by:
 *      - David Pitts (dpitts)
 *      - Tony Mace (MyKroFt)
 *      - Mathew Mrosko (Materdaddy)
 *      - Chris Pinkham (CaptainMurdoch)
 *      For additional credits and developers, see credits.php.
 *
 *   The Falcon Pi Player (FPP) is free software; you can redistribute it
 *   and/or modify it under the terms of the GNU General Public License
 *   as published by the Free Software Foundation; either version 2 of
 *   the License, or (at your option) any later version.
 *
 *   This program is distributed in the hope that it will be useful,
 *   but WITHOUT ANY WARRANTY; without even the implied warranty of
 *   MERCHANTABILITY or FITNESS FOR A PARTICULAR PURPOSE.  See the
 *   GNU General Public License for more details.
 *
 *   You should have received a copy of the GNU General Public License
 *   along with this program; if not, see <http://www.gnu.org/licenses/>.
 */

#include <errno.h>
#include <stdio.h>
#include <stdlib.h>
#include <string.h>

#include <fstream>
#include <sstream>
#include <string>

#include "channeloutput.h"
#include "DebugOutput.h"
#include "ArtNet.h"
#include "ColorLight-5a-75.h"
#include "DDP.h"
#include "E131.h"
#include "FBMatrix.h"
#include "FBVirtualDisplay.h"
#include "FPD.h"
#include "GenericSerial.h"
#include "Linsn-RV9.h"
#include "log.h"
#include "Sequence.h"
#include "settings.h"
#include "SPIws2801.h"
#include "LOR.h"
#include "SPInRF24L01.h"
#include "RHL_DVI_E131.h"
#include "USBDMX.h"
#include "USBPixelnet.h"
#include "USBRelay.h"
#include "USBRenard.h"
#include "Triks-C.h"
#include "GPIO.h"
#include "GPIO595.h"
#include "common.h"

#ifdef USE_X11Matrix
#  include "X11Matrix.h"
#  include "X11VirtualDisplay.h"
#endif

#if defined(PLATFORM_PI) || defined(PLATFORM_ODROID)
#  include "RGBMatrix.h"
#endif

#ifdef USEWIRINGPI
#  include "Hill320.h"
<<<<<<< HEAD
#endif

#ifdef PLATFORM_PI
#  include "ILI9488.h"
=======
#  include "MCP23017.h"
>>>>>>> baca8141
#  include "rpi_ws281x.h"
#endif

#ifdef PLATFORM_BBB
#  include "BBB48String.h"
#  include "BBBSerial.h"
#  include "LEDscapeMatrix.h"
#endif

#ifdef USEOLA
#  include "OLAOutput.h"
#endif

/////////////////////////////////////////////////////////////////////////////

#define MAX_CHANNEL_REMAPS  512

typedef struct {
	int src;
	int count;
	int dest;
} ChannelRemap;

ChannelRemap             remappedChannels[MAX_CHANNEL_REMAPS];
int                      channelRemaps       = 0;
int                      channelOutputCount  = 0;
unsigned long            channelOutputFrame  = 0;
float                    mediaElapsedSeconds = 0.0;
FPPChannelOutputInstance channelOutputs[FPPD_MAX_CHANNEL_OUTPUTS];

/* Some prototypes for helpers below */
int LoadChannelRemapData(void);
void RemapChannels(char *channelData);
void PrintRemappedChannels(void);

/////////////////////////////////////////////////////////////////////////////

Json::Value ChannelOutputCSV2JSON(char *deviceConfig)
{
	Json::Value result;

	char *s = strtok(deviceConfig, ";");

	while (s)
	{
		char tmp[128];
		char *div = NULL;

		strcpy(tmp, s);
		div = strchr(tmp, '=');

		if (div)
		{
			*div = '\0';
			div++;

			result[tmp] = div;
		}

		s = strtok(NULL, ";");
	}

	return result;
}

/*
 *
 */
int InitializeChannelOutputs(void) {
	Json::Value root;
	Json::Reader reader;
	int i = 0;

	channelOutputFrame = 0;

	for (i = 0; i < FPPD_MAX_CHANNEL_OUTPUTS; i++) {
		bzero(&channelOutputs[i], sizeof(channelOutputs[i]));
	}

	// Reset index so we can start populating the outputs array
	i = 0;

	if (FPDOutput.isConfigured())
	{
		channelOutputs[i].startChannel = getSettingInt("FPDStartChannelOffset");
		channelOutputs[i].outputOld = &FPDOutput;

		if (FPDOutput.open("", &channelOutputs[i].privData)) {
			channelOutputs[i].channelCount = channelOutputs[i].outputOld->maxChannels(channelOutputs[i].privData);

			i++;
		} else {
			LogErr(VB_CHANNELOUT, "ERROR Opening FPD Channel Output\n");
		}
	}

	if (((getFPPmode() != BRIDGE_MODE) ||
		 (getSettingInt("E131Bridging"))) &&
		 (E131Output.isConfigured()))
	{
		channelOutputs[i].startChannel = 0;
		channelOutputs[i].outputOld  = &E131Output;

		if (E131Output.open("", &channelOutputs[i].privData)) {
			channelOutputs[i].channelCount = channelOutputs[i].outputOld->maxChannels(channelOutputs[i].privData);

			i++;
		} else {
			LogErr(VB_CHANNELOUT, "ERROR Opening E1.31 Channel Output\n");
		}
	}

	if (ArtNetOutput.isConfigured())
	{
		channelOutputs[i].startChannel = 0;
		channelOutputs[i].outputOld  = &ArtNetOutput;

		if (ArtNetOutput.open("", &channelOutputs[i].privData)) {
			channelOutputs[i].channelCount = channelOutputs[i].outputOld->maxChannels(channelOutputs[i].privData);

			i++;
		} else {
			LogErr(VB_CHANNELOUT, "ERROR Opening ArtNet Channel Output\n");
		}
	}

	FILE *fp;
	char filename[1024];
	char buf[2048];

	// Parse the channeloutputs.json config file
	strcpy(filename, getMediaDirectory());
	strcat(filename, "/config/channeloutputs.json");

	LogDebug(VB_CHANNELOUT, "Loading %s\n", filename);

	if (FileExists(filename))
	{
		std::ifstream t(filename);
		std::stringstream buffer;

		buffer << t.rdbuf();

		std::string config = buffer.str();

		bool success = reader.parse(buffer.str(), root);
		if (!success)
		{
			LogErr(VB_CHANNELOUT, "Error parsing %s\n", filename);
			return 0;
		}

		const Json::Value outputs = root["channelOutputs"];
		std::string type;
		int start = 0;
		int count = 0;

		for (int c = 0; c < outputs.size(); c++)
		{
			type = outputs[c]["type"].asString();

			if (!outputs[c]["enabled"].asInt())
			{
				LogDebug(VB_CHANNELOUT, "Skipping Disabled Channel Output: %s\n", type.c_str());
				continue;
			}

			start = outputs[c]["startChannel"].asInt();
			count = outputs[c]["channelCount"].asInt();

			// internally we start channel counts at zero
			start -= 1;

			channelOutputs[i].startChannel = start;
			channelOutputs[i].channelCount = count;

			// First some Channel Outputs enabled everythwere
			if (type == "LEDPanelMatrix") {
				if (outputs[c]["subType"] == "ColorLight5a75")
					channelOutputs[i].output = new ColorLight5a75Output(start, count);
				else if (outputs[c]["subType"] == "LinsnRV9")
					channelOutputs[i].output = new LinsnRV9Output(start, count);
#if defined(PLATFORM_PI) || defined(PLATFORM_ODROID)
				else if (outputs[c]["subType"] == "RGBMatrix")
					channelOutputs[i].output = new RGBMatrixOutput(start, count);
#endif
#ifdef PLATFORM_BBB
				else if (outputs[c]["subType"] == "LEDscapeMatrix")
					channelOutputs[i].output = new LEDscapeMatrixOutput(start, count);
#endif
				else
				{
					LogErr(VB_CHANNELOUT, "LEDPanelmatrix subType '%s' not valid\n", outputs[c]["subType"].asString().c_str());
					continue;
				}
#ifdef PLATFORM_BBB
			} else if (type == "BBB48String") {
				channelOutputs[i].output = new BBB48StringOutput(start, count);
			} else if (type == "BBBSerial") {
				channelOutputs[i].output = new BBBSerialOutput(start, count);
#endif
			} else if (type == "DDP") {
				channelOutputs[i].output = new DDPOutput(start, count);
			} else if (type == "FBVirtualDisplay") {
				channelOutputs[i].output = (ChannelOutputBase*)new FBVirtualDisplayOutput(0, FPPD_MAX_CHANNELS);
			} else if (type == "RHLDVIE131") {
				channelOutputs[i].output = (ChannelOutputBase*)new RHLDVIE131Output(start, count);
			} else if (type == "USBRelay") {
				channelOutputs[i].output = new USBRelayOutput(start, count);
			// NOW some platform or config specific Channel Outputs
#ifdef USEOLA
			} else if (type == "OLA") {
				channelOutputs[i].output = new OLAOutput(start, count);
#endif
<<<<<<< HEAD
#ifdef USEWIRINGPI
=======
			} else if (type == "FBVirtualDisplay") {
				channelOutputs[i].output = (ChannelOutputBase*)new FBVirtualDisplayOutput(0, FPPD_MAX_CHANNELS);
			} else if (type == "USBRelay") {
				channelOutputs[i].output = new USBRelayOutput(start, count);
#if defined(PLATFORM_PI)
>>>>>>> baca8141
			} else if (type == "Hill320") {
				channelOutputs[i].output = new Hill320Output(start, count);
			} else if (type == "MCP23017") {
				channelOutputs[i].output = new MCP23017Output(start, count);
#endif
#ifdef PLATFORM_PI
			} else if (type == "ILI9488") {
				channelOutputs[i].output = new ILI9488Output(start, count);
#endif
#ifdef USE_X11Matrix
			} else if (type == "X11Matrix") {
				channelOutputs[i].output = new X11MatrixOutput(start, count);
			} else if (type == "X11VirtualDisplay") {
				channelOutputs[i].output = (ChannelOutputBase*)new X11VirtualDisplayOutput(0, FPPD_MAX_CHANNELS);
#endif
			} else {
				LogErr(VB_CHANNELOUT, "Unknown Channel Output type: %s\n", type.c_str());
				continue;
			}

			if (channelOutputs[i].output->Init(outputs[c])) {
				i++;
			} else {
				LogErr(VB_CHANNELOUT, "ERROR Opening %s Channel Output\n", type.c_str());
			}
		}
	}

	// Parse the channeloutputs config file
	strcpy(filename, getMediaDirectory());
	strcat(filename, "/channeloutputs");

	if (FileExists(filename))
	{
		LogDebug(VB_CHANNELOUT, "Loading %s\n", filename);

		fp = fopen(filename, "r");

		if (fp == NULL)
		{
			LogErr(VB_CHANNELOUT,
				"Could not open Channel Outputs config file %s: %s\n",
				filename, strerror(errno));
			channelOutputCount = 0;

			return 0;
		}

		while(fgets(buf, 2048, fp) != NULL)
		{
			Json::Value jsonConfig;
			int  useJSON = 0;
			int  enabled = 0;
			char type[32];
			int  start = 0;
			int  count = 0;
			char deviceConfig[256];

			if (buf[0] == '#') // Allow # comments for testing
				continue;

			int fields = sscanf(buf, "%d,%[^,],%d,%d,%s",
				&enabled, type, &start, &count, deviceConfig);

			if (fields != 5) {
				LogErr(VB_CHANNELOUT,
					"Invalid line in channeloutputs config file: %s\n", buf);
				continue;
			}

			if (!enabled) {
				LogDebug(VB_CHANNELOUT, "Skipping disabled channel output: %s", buf);
				continue;
			}

			if (count > (FPPD_MAX_CHANNELS - start)) {
				LogWarn(VB_CHANNELOUT,
					"Channel Output config, start (%d) + count (%d) exceeds max (%d) channel\n",
					start, count, FPPD_MAX_CHANNELS);

				count = FPPD_MAX_CHANNELS - start;

				LogWarn(VB_CHANNELOUT,
					"Count suppressed to %d for config line: %s\n", count, buf);
			}

			if (strlen(deviceConfig))
				strcat(deviceConfig, ";");

			strcat(deviceConfig, "type=");
			strcat(deviceConfig, type);

			LogDebug(VB_CHANNELOUT, "ChannelOutput: %d %s %d %d %s\n", enabled, type, start, count, deviceConfig);

			// internally we start channel counts at zero
			start -= 1;

			channelOutputs[i].startChannel = start;
			channelOutputs[i].channelCount = count;

			if ((!strcmp(type, "Pixelnet-Lynx")) ||
				(!strcmp(type, "Pixelnet-Open")))
			{
				channelOutputs[i].output = new USBPixelnetOutput(start, count);
			} else if ((!strcmp(type, "DMX-Pro")) ||
					   (!strcmp(type, "DMX-Open"))) {
				channelOutputs[i].output = new USBDMXOutput(start, count);
			} else if ((!strcmp(type, "VirtualMatrix")) ||
						(!strcmp(type, "FBMatrix"))) {
				channelOutputs[i].output = new FBMatrixOutput(start, count);
			} else if (!strcmp(type, "GPIO")) {
				channelOutputs[i].output = new GPIOOutput(start, count);
			} else if (!strcmp(type, "GenericSerial")) {
				channelOutputs[i].output = new GenericSerialOutput(start, count);
			} else if (!strcmp(type, "LOR")) {
				channelOutputs[i].outputOld = &LOROutput;
			} else if (!strcmp(type, "Renard")) {
				channelOutputs[i].outputOld = &USBRenardOutput;
#ifdef PLATFORM_PI
			} else if (!strcmp(type, "RPIWS281X")) {
				channelOutputs[i].output = new RPIWS281xOutput(start, count);
#endif
			} else if (!strcmp(type, "SPI-WS2801")) {
				channelOutputs[i].output = new SPIws2801Output(start, count);
			} else if (!strcmp(type, "SPI-nRF24L01")) {
				channelOutputs[i].outputOld = &SPInRF24L01Output;
			} else if (!strcmp(type, "Triks-C")) {
				channelOutputs[i].outputOld = &TriksCOutput;
			} else if (!strcmp(type, "GPIO-595")) {
				channelOutputs[i].output = new GPIO595Output(start, count);
			} else if (!strcmp(type, "Debug")) {
				channelOutputs[i].output = new DebugOutput(start, count);
			} else if (!strcmp(type, "USBRelay")) {
				channelOutputs[i].output = new USBRelayOutput(start, count);
				useJSON = 1;
				jsonConfig = ChannelOutputCSV2JSON(deviceConfig);
			} else {
				LogErr(VB_CHANNELOUT, "Unknown Channel Output type: %s\n", type);
				continue;
			}

			jsonConfig["type"] = type;
			jsonConfig["startChannel"] = start;
			jsonConfig["channelCount"] = count;

			if ((channelOutputs[i].outputOld) &&
				(channelOutputs[i].outputOld->open(deviceConfig, &channelOutputs[i].privData)))
			{
				if (channelOutputs[i].channelCount > channelOutputs[i].outputOld->maxChannels(channelOutputs[i].privData)) {
					LogWarn(VB_CHANNELOUT,
						"Channel Output config, count (%d) exceeds max (%d) channel for configured output\n",
						channelOutputs[i].channelCount, channelOutputs[i].outputOld->maxChannels(channelOutputs[i].privData));

					channelOutputs[i].channelCount = channelOutputs[i].outputOld->maxChannels(channelOutputs[i].privData);

					LogWarn(VB_CHANNELOUT,
						"Count suppressed to %d for config: %s\n", channelOutputs[i].channelCount, buf);
				}
				i++;
			} else if ((channelOutputs[i].output) &&
					   (((useJSON) && (channelOutputs[i].output->Init(jsonConfig))) ||
						((!useJSON) && (channelOutputs[i].output->Init(deviceConfig))))) {
				i++;
			} else {
				LogErr(VB_CHANNELOUT, "ERROR Opening %s Channel Output\n", type);
			}
		}

		fclose(fp);
	}

	channelOutputCount = i;

	LogDebug(VB_CHANNELOUT, "%d Channel Outputs configured\n", channelOutputCount);

	LoadChannelRemapData();

	return 1;
}

/*
 * Set the channel output frame counter to a specific value
 */
void SetChannelOutputFrameNumber(int frameNumber)
{
	channelOutputFrame = frameNumber;
}

/*
 * Reset the output frame count
 */
void ResetChannelOutputFrameNumber(void) {
	channelOutputFrame = 0;
	mediaElapsedSeconds = 0.0;
}

/*
 *
 */
int SendChannelData(char *channelData) {
	int i = 0;
	FPPChannelOutputInstance *inst;

	RemapChannels(channelData);

	if (logMask & VB_CHANNELDATA) {
		HexDump("Channel Data", channelData, 16);
	}

	for (i = 0; i < channelOutputCount; i++) {
		inst = &channelOutputs[i];
		if (inst->outputOld)
			inst->outputOld->send(
				inst->privData,
				channelData + inst->startChannel,
				inst->channelCount < (FPPD_MAX_CHANNELS - inst->startChannel) ? inst->channelCount : (FPPD_MAX_CHANNELS - inst->startChannel));
		else if (inst->output)
		{
			// FIXME, get this call to PrepData into another thread
			inst->output->PrepData((unsigned char *)channelData);
			inst->output->SendData((unsigned char *)(channelData + inst->startChannel));
		}
	}

	channelOutputFrame++;

	// Reset channelOutputFrame every week @ 50ms timing
	if (channelOutputFrame > 12096000)
		channelOutputFrame = 0;
}

/*
 *
 */
void StartOutputThreads(void) {
	FPPChannelOutputInstance *output;
	int i = 0;

	for (i = 0; i < channelOutputCount; i++) {
		if ((channelOutputs[i].outputOld) &&
			(channelOutputs[i].outputOld->startThread))
			channelOutputs[i].outputOld->startThread(channelOutputs[i].privData);
	}
}

/*
 *
 */
void StopOutputThreads(void) {
	FPPChannelOutputInstance *output;
	int i = 0;

	for (i = 0; i < channelOutputCount; i++) {
		if ((channelOutputs[i].outputOld) &&
			(channelOutputs[i].outputOld->stopThread))
			channelOutputs[i].outputOld->stopThread(channelOutputs[i].privData);
	}
}

/*
 *
 */
int CloseChannelOutputs(void) {
	FPPChannelOutputInstance *output;
	int i = 0;

	for (i = 0; i < channelOutputCount; i++) {
		if (channelOutputs[i].outputOld)
			channelOutputs[i].outputOld->close(channelOutputs[i].privData);
		else if (channelOutputs[i].output)
			channelOutputs[i].output->Close();

		if (channelOutputs[i].privData)
			free(channelOutputs[i].privData);
	}
}

/*
 *
 * NOTE: We subtract 1 from all source and destination channel numbers
 *       because our array is 0-based and the channel numbers start at 1.
 */
int LoadChannelRemapData(void) {
	FILE *fp;
	char filename[1024];
	char buf[32];
	char *s;
	int src;
	int dest;
	int count;

	strcpy(filename, getMediaDirectory());
	strcat(filename, "/channelremap");

	if (!FileExists(filename))
		return 0;

	channelRemaps = 0;

	LogDebug(VB_CHANNELOUT, "Loading Channel Remap data.\n");
	fp = fopen(filename, "r");
	if (fp == NULL) 
	{
		LogErr(VB_CHANNELOUT, "Could not open Channel Remap file %s\n", filename);
		return 0;
	}

	while(fgets(buf, 32, fp) != NULL)
	{
		if (buf[0] == '#') // Allow # comments for testing
			continue;

		// Source
		s = strtok(buf, ",");
		src = strtol(s, NULL, 10);
		if (src <= 0)
			continue;

		remappedChannels[channelRemaps].src = src - 1;

		// Destination
		s = strtok(NULL, ",");
		dest = strtol(s, NULL, 10);
		if (dest <= 0)
			continue;

		remappedChannels[channelRemaps].dest = dest - 1;

		// Count
		s=strtok(NULL,",");
		count = strtol(s, NULL, 10);
		if (count <= 0)
			continue;

		remappedChannels[channelRemaps].count = count;

		if ((src + count - 1) > FPPD_MAX_CHANNELS) {
			LogErr(VB_CHANNELOUT, "ERROR: Source + Count exceeds max channel count in: %s\n", buf );
		} else if ((dest + count - 1) > FPPD_MAX_CHANNELS) {
			LogErr(VB_CHANNELOUT, "ERROR: Destination + Count exceeds max channel count in: %s\n", buf );
		} else {
		    channelRemaps++;
		}
	}
	fclose(fp);

	PrintRemappedChannels();

	return 1;
}

/*
 *
 */
inline void RemapChannels(char *channelData) {
	int i = 0;
	ChannelRemap *mptr;

	if (!channelRemaps)
		return;

	for (i = 0, mptr = &remappedChannels[0]; i < channelRemaps; i++, mptr++) {
		if (mptr->count > 1) {
			memcpy(channelData + mptr->dest,
				   channelData + mptr->src,
				   mptr->count);
		} else {
			channelData[mptr->dest] = channelData[mptr->src];
		}
	}
}

/*
 *
 */
void PrintRemappedChannels(void) {
	int i = 0;
	ChannelRemap *mptr;

	if (!channelRemaps) {
		LogDebug(VB_CHANNELOUT, "No channels are remapped.\n");
		return;
	}

	LogDebug(VB_CHANNELOUT, "Remapped Channels:\n");
	for (i = 0, mptr = &remappedChannels[0]; i < channelRemaps; i++, mptr++) {
		if (mptr->count > 1) {
			LogDebug(VB_CHANNELOUT, "  %d-%d => %d-%d (%d channels)\n",
				mptr->src, mptr->src + mptr->count - 1,
				mptr->dest, mptr->dest + mptr->count - 1, mptr->count);
		} else {
			LogDebug(VB_CHANNELOUT, "  %d => %d\n",
				mptr->src + 1, mptr->dest + 1);
		}
	}
}
<|MERGE_RESOLUTION|>--- conflicted
+++ resolved
@@ -70,14 +70,8 @@
 
 #ifdef USEWIRINGPI
 #  include "Hill320.h"
-<<<<<<< HEAD
-#endif
-
-#ifdef PLATFORM_PI
 #  include "ILI9488.h"
-=======
 #  include "MCP23017.h"
->>>>>>> baca8141
 #  include "rpi_ws281x.h"
 #endif
 
@@ -292,15 +286,11 @@
 			} else if (type == "OLA") {
 				channelOutputs[i].output = new OLAOutput(start, count);
 #endif
-<<<<<<< HEAD
-#ifdef USEWIRINGPI
-=======
 			} else if (type == "FBVirtualDisplay") {
 				channelOutputs[i].output = (ChannelOutputBase*)new FBVirtualDisplayOutput(0, FPPD_MAX_CHANNELS);
 			} else if (type == "USBRelay") {
 				channelOutputs[i].output = new USBRelayOutput(start, count);
 #if defined(PLATFORM_PI)
->>>>>>> baca8141
 			} else if (type == "Hill320") {
 				channelOutputs[i].output = new Hill320Output(start, count);
 			} else if (type == "MCP23017") {
