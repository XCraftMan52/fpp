CC := g++

ifneq ($(wildcard /usr/bin/ccache),)
	CCACHE = ccache
endif

TARGETS = fpp fppmm fppd

INSTALL_PROGRAM = install -m 755 -p

OBJECTS_fpp = \
	fpp.o \
	fppversion.o \
	$(NULL)
LIBS_fpp = \
	$(NULL)

OBJECTS_fppmm = \
	common.o \
	log.o \
	fppmm.o \
	fppversion.o \
	$(NULL)
LIBS_fppmm = \
	$(NULL)

OBJECTS_fppd = \
	channeloutput/channeloutput.o \
	channeloutput/channeloutputthread.o \
	channeloutput/E131.o \
	channeloutput/FPD.o \
	channeloutput/GPIO.o \
	channeloutput/GPIO595.o \
	channeloutput/LOR.o \
	channeloutput/serialutil.o \
	channeloutput/SPInRF24L01.o \
	channeloutput/SPIws2801.o \
	channeloutput/Triks-C.o \
	channeloutput/USBDMXOpen.o \
	channeloutput/USBDMXPro.o \
	channeloutput/USBPixelnet.o \
	channeloutput/USBRenard.o \
	command.o \
	common.o \
	controlrecv.o \
	controlsend.o \
	e131bridge.o \
	effects.o \
	events.o \
	falcon.o \
	fppd.o \
	fppversion.o \
	gpio.o \
	log.o \
	mediadetails.o \
	mediaoutput/mediaoutput.o \
	mediaoutput/mpg123.o \
	mediaoutput/ogg123.o \
	mediaoutput/omxplayer.o \
	memorymap.o \
	playList.o \
	plugins.o \
	schedule.o \
	sequence.o \
	settings.o \
	$(NULL)
LIBS_fppd = \
	-lpthread \
	-lm \
	-lutil \
	-ltag_c \
	$(NULL)


ARCH := $(shell cat /etc/fpp/platform 2> /dev/null)
ifeq '$(ARCH)' ''
	ARCH = "UNKNOWN"
endif
$(shell echo "Building FPP for '$(ARCH)' platform" 1>&2)

# Common CFLAGS
CFLAGS += \
	-I . \
	-I channeloutput \
	-I mediaoutput \
	$(NULL)

# Do some things a little different when using gcc vs g++
#ifeq ($(CC), gcc)
ifneq (,$(findstring gcc,$(CC)))
# Warn us if we forget to #include something, but this doesn't work on g++
CFLAGS += -Wimplicit
else
# we get lots of deprecated warnings currently with g++ since we're
# normally compiling with gcc
CFLAGS += -Wno-write-strings
endif

ifeq '$(ARCH)' 'Raspberry Pi'
# do something RaspPi-y
CFLAGS += \
	-DUSEWIRINGPI \
	-DUSENRF \
	-I../external/RF24/ \
	$(NULL)
LIBS_fppd += \
	-lwiringPi \
	-lwiringPiDev \
	-lrf24-bcm \
	$(NULL)
LDFLAGS_fppd += \
	-L../external/RF24 \
	$(NULL)
DEPS_fppd += \
	../external/RF24/librf24-bcm.so \
	$(NULL)
else
# do something Linux-y
CFLAGS += \
	-g \
	-DNOROOT \
	$(NULL)
endif

PWD := $(shell pwd)

.PHONY: all
all: $(TARGETS)

force:

release: $(TARGETS)
	strip fpp
	-$(INSTALL_PROGRAM) fpp ../bin/fpp
	strip fppmm
	-$(INSTALL_PROGRAM) fppmm ../bin/fppmm
	strip fppd
	-$(INSTALL_PROGRAM) fppd ../bin/fppd

fpp: $(OBJECTS_fpp)
	$(CCACHE) $(CC) $(CFLAGS_$@) $(OBJECTS_$@) $(LIBS_$@) $(LDFLAGS_$@) -o $@

fppmm: $(OBJECTS_fppmm)
	$(CCACHE) $(CC) $(CFLAGS_$@) $(OBJECTS_$@) $(LIBS_$@) $(LDFLAGS_$@) -o $@

fppd: $(OBJECTS_fppd) $(DEPS_fppd)
	$(CCACHE) $(CC) $(CFLAGS_$@) $(OBJECTS_$@) $(LIBS_$@) $(LDFLAGS_$@) -o $@

fppversion.c: fppversion.sh force
	sh fppversion.sh $(PWD)

%.o: %.c %.h Makefile
	$(CCACHE) $(CC) $(CFLAGS) -c $< -o $@

clean:
<<<<<<< HEAD
	rm -f fppversion.c $(OBJECTS_fpp) $(OBJECTS_fppmm) $(OBJECTS_fppd) fpp fppmm fppd
=======
	rm -f $(OBJECTS_fpp) $(OBJECTS_fppmm) $(OBJECTS_fppd) fpp fppmm fppd
	make -C ../external/RF24 clean

../external/RF24/librf24-bcm.so:
	@echo "Building RF24 library"
	@make -C ../external/RF24/
	@ln -s librf24-bcm.so.1.0 ../external/RF24/librf24-bcm.so.1
	@ln -s librf24-bcm.so.1 ../external/RF24/librf24-bcm.so
>>>>>>> 02588f73
<|MERGE_RESOLUTION|>--- conflicted
+++ resolved
@@ -153,15 +153,11 @@
 	$(CCACHE) $(CC) $(CFLAGS) -c $< -o $@
 
 clean:
-<<<<<<< HEAD
 	rm -f fppversion.c $(OBJECTS_fpp) $(OBJECTS_fppmm) $(OBJECTS_fppd) fpp fppmm fppd
-=======
-	rm -f $(OBJECTS_fpp) $(OBJECTS_fppmm) $(OBJECTS_fppd) fpp fppmm fppd
 	make -C ../external/RF24 clean
 
 ../external/RF24/librf24-bcm.so:
 	@echo "Building RF24 library"
 	@make -C ../external/RF24/
 	@ln -s librf24-bcm.so.1.0 ../external/RF24/librf24-bcm.so.1
-	@ln -s librf24-bcm.so.1 ../external/RF24/librf24-bcm.so
->>>>>>> 02588f73
+	@ln -s librf24-bcm.so.1 ../external/RF24/librf24-bcm.so