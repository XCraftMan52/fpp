--- conflicted
+++ resolved
@@ -26,13 +26,9 @@
 #ifndef _SEQUENCE_H
 #define _SEQUENCE_H
 
-<<<<<<< HEAD
+#include <pthread.h>
+#include <stdio.h>
 #include <string>
-
-=======
-#include <pthread.h>
->>>>>>> a93f33eb
-#include <stdio.h>
 
 #define FPPD_MAX_CHANNELS 524288
 #define DATA_DUMP_SIZE    28
@@ -42,13 +38,9 @@
 	Sequence(int priority, int startChannel = 0, int blockSize = -1);
 	~Sequence();
 
-<<<<<<< HEAD
+	int   IsSequenceRunning(void);
 	int   OpenSequenceFile(std::string filename, int startSeconds = 0);
-=======
-	int   IsSequenceRunning(void);
-	int   OpenSequenceFile(const char *filename, int startSeconds);
 	void  ProcessSequenceData(int checkControlChannels = 1);
->>>>>>> a93f33eb
 	int   SeekSequenceFile(int frameNumber);
 	int   ReadSequenceData(void);
 	void  OverlayNextFrame(char *outputBuffer);
