--- conflicted
+++ resolved
@@ -50,11 +50,7 @@
 char                cLocalAddress[16];
 struct sockaddr_in  cSrcAddr;
 struct sockaddr_in  cDestAddr[MAX_SYNC_REMOTES];
-<<<<<<< HEAD
-struct sockaddr_in  cDestAddrCSV;
-=======
 struct sockaddr_in  cDestAddrCSV[MAX_SYNC_REMOTES];
->>>>>>> baca8141
 
 pthread_mutex_t      syncSocketLock;
 
@@ -153,19 +149,6 @@
 		exit(1);
 	}
 
-<<<<<<< HEAD
-	int broadcast = 1;
-	if(setsockopt(ctrlSendCSVSock, SOL_SOCKET, SO_BROADCAST, &broadcast, sizeof(broadcast)) < 0) {
-		LogErr(VB_SYNC, "Error setting SO_BROADCAST: \n", strerror(errno));
-		exit(1);
-	}
-
-	memset((void *)&cDestAddrCSV, 0, sizeof(struct sockaddr_in));
-
-	cDestAddrCSV.sin_family      = AF_INET;
-	cDestAddrCSV.sin_port        = htons(FPP_CTRL_CSV_PORT);
-	cDestAddrCSV.sin_addr.s_addr = inet_addr("255.255.255.255");
-=======
 	char *tmpRemotes = strdup(getSetting("MultiSyncCSVRemotes"));
 
 	if (!strcmp(tmpRemotes, "255.255.255.255"))
@@ -199,7 +182,6 @@
 	LogDebug(VB_SYNC, "%d Remote Sync systems configured\n", remoteCSVCount);
 
 	free(tmpRemotes);
->>>>>>> baca8141
 
 	return 1;
 }
@@ -258,14 +240,9 @@
 
 	free(tmpRemotes);
 
-<<<<<<< HEAD
-	if (getSettingInt("MultiSyncCSVBroadcast"))
-		InitSyncMasterCSV();
-=======
 	pthread_mutex_init(&syncSocketLock, NULL);
 
 	InitSyncMasterCSV();
->>>>>>> baca8141
 
 	return 1;
 }
@@ -289,13 +266,10 @@
 		close(ctrlSendCSVSock);
 		ctrlSendCSVSock = -1;
 	}
-<<<<<<< HEAD
-=======
 
 	pthread_mutex_unlock(&syncSocketLock);
 
 	pthread_mutex_destroy(&syncSocketLock);
->>>>>>> baca8141
 }
 
 /*
@@ -331,17 +305,10 @@
 
 	SendControlPacket(outBuf, sizeof(ControlPkt) + sizeof(SyncPkt) + strlen(filename));
 
-<<<<<<< HEAD
-	if (ctrlSendCSVSock >= 0)
-	{
-		// Now send the Broadcast CSV version
-		sprintf(outBuf, "FPP,%d,%d,%d,%s\r\n",
-=======
 	if (remoteCSVCount > 0)
 	{
 		// Now send the Broadcast CSV version
 		sprintf(outBuf, "FPP,%d,%d,%d,%s\n",
->>>>>>> baca8141
 			CTRL_PKT_SYNC, SYNC_FILE_SEQ, SYNC_PKT_START, filename);
 		SendControlCSVPacket(outBuf, strlen(outBuf));
 	}
@@ -380,17 +347,10 @@
 
 	SendControlPacket(outBuf, sizeof(ControlPkt) + sizeof(SyncPkt) + strlen(filename));
 
-<<<<<<< HEAD
-	if (ctrlSendCSVSock >= 0)
-	{
-		// Now send the Broadcast CSV version
-		sprintf(outBuf, "FPP,%d,%d,%d,%s\r\n",
-=======
 	if (remoteCSVCount > 0)
 	{
 		// Now send the Broadcast CSV version
 		sprintf(outBuf, "FPP,%d,%d,%d,%s\n",
->>>>>>> baca8141
 			CTRL_PKT_SYNC, SYNC_FILE_SEQ, SYNC_PKT_STOP, filename);
 		SendControlCSVPacket(outBuf, strlen(outBuf));
 	}
@@ -430,17 +390,10 @@
 
 	SendControlPacket(outBuf, sizeof(ControlPkt) + sizeof(SyncPkt) + strlen(filename));
 
-<<<<<<< HEAD
-	if (ctrlSendCSVSock >= 0)
-	{
-		// Now send the Broadcast CSV version
-		sprintf(outBuf, "FPP,%d,%d,%d,%s,%d,%d\r\n",
-=======
 	if (remoteCSVCount > 0)
 	{
 		// Now send the Broadcast CSV version
 		sprintf(outBuf, "FPP,%d,%d,%d,%s,%d,%d\n",
->>>>>>> baca8141
 			CTRL_PKT_SYNC, SYNC_FILE_SEQ, SYNC_PKT_SYNC, filename,
 			(int)seconds, (int)(seconds * 1000) % 1000);
 		SendControlCSVPacket(outBuf, strlen(outBuf));
@@ -480,15 +433,6 @@
 
 	SendControlPacket(outBuf, sizeof(ControlPkt) + sizeof(SyncPkt) + strlen(filename));
 
-<<<<<<< HEAD
-	if (ctrlSendCSVSock >= 0)
-	{
-		// Now send the Broadcast CSV version
-		sprintf(outBuf, "FPP,%d,%d,%d,%s\r\n",
-			CTRL_PKT_SYNC, SYNC_FILE_MEDIA, SYNC_PKT_START, filename);
-		SendControlCSVPacket(outBuf, strlen(outBuf));
-	}
-=======
 #if 0
 	if (remoteCSVCount > 0)
 	{
@@ -498,7 +442,6 @@
 		SendControlCSVPacket(outBuf, strlen(outBuf));
 	}
 #endif
->>>>>>> baca8141
 }
 
 /*
@@ -534,15 +477,6 @@
 
 	SendControlPacket(outBuf, sizeof(ControlPkt) + sizeof(SyncPkt) + strlen(filename));
 
-<<<<<<< HEAD
-	if (ctrlSendCSVSock >= 0)
-	{
-		// Now send the Broadcast CSV version
-		sprintf(outBuf, "FPP,%d,%d,%d,%s\r\n",
-			CTRL_PKT_SYNC, SYNC_FILE_MEDIA, SYNC_PKT_STOP, filename);
-		SendControlCSVPacket(outBuf, strlen(outBuf));
-	}
-=======
 #if 0
 	if (remoteCSVCount > 0)
 	{
@@ -552,7 +486,6 @@
 		SendControlCSVPacket(outBuf, strlen(outBuf));
 	}
 #endif
->>>>>>> baca8141
 }
 
 /*
@@ -589,26 +522,16 @@
 
 	SendControlPacket(outBuf, sizeof(ControlPkt) + sizeof(SyncPkt) + strlen(filename));
 
-<<<<<<< HEAD
-	if (ctrlSendCSVSock >= 0)
-	{
-		// Now send the Broadcast CSV version
-		sprintf(outBuf, "FPP,%d,%d,%d,%s,%d,%d\r\n",
-=======
 #if 0
 	if (remoteCSVCount > 0)
 	{
 		// Now send the Broadcast CSV version
 		sprintf(outBuf, "FPP,%d,%d,%d,%s,%d,%d\n",
->>>>>>> baca8141
 			CTRL_PKT_SYNC, SYNC_FILE_MEDIA, SYNC_PKT_SYNC, filename,
 			(int)seconds, (int)(seconds * 1000) % 1000);
 		SendControlCSVPacket(outBuf, strlen(outBuf));
 	}
-<<<<<<< HEAD
-=======
 #endif
->>>>>>> baca8141
 }
 
 /*
@@ -668,11 +591,7 @@
 	if (ctrlSendCSVSock >= 0)
 	{
 		// Now send the Broadcast CSV version
-<<<<<<< HEAD
-		sprintf(outBuf, "FPP,%d\r\n", CTRL_PKT_BLANK);
-=======
 		sprintf(outBuf, "FPP,%d\n", CTRL_PKT_BLANK);
->>>>>>> baca8141
-		SendControlCSVPacket(outBuf, strlen(outBuf));
-	}
-}
+		SendControlCSVPacket(outBuf, strlen(outBuf));
+	}
+}
